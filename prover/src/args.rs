--- conflicted
+++ resolved
@@ -41,11 +41,7 @@
 
     #[clap(
         long,
-<<<<<<< HEAD
-        short='n',
-=======
         short = 'n',
->>>>>>> 84999c04
         help = "Beacon node URL",
         default_value = "http://127.0.0.1:5052"
     )]
