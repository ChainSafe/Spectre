use std::{ops::Deref, sync::Arc};

use beacon_api_client::{BlockId, VersionedValue};
use ethereum_consensus_types::LightClientBootstrap;
use itertools::Itertools;
use lightclient_circuits::poseidon::poseidon_committee_commitment_from_uncompressed;
use ssz_rs::Merkleized;
use url::Url;

use beacon_api_client::mainnet::Client as MainnetBeaconClient;

use crate::args::UtilsCmd;

pub(crate) async fn utils_cli(method: UtilsCmd) -> eyre::Result<()> {
    match method {
        UtilsCmd::CommitteePoseidon { beacon_api } => {
            let reqwest_client = reqwest::Client::new();
            let beacon_client = Arc::new(MainnetBeaconClient::new_with_client(
                reqwest_client.clone(),
                Url::parse(&beacon_api).unwrap(),
            ));
            let block = beacon_client
                .get_beacon_block_root(BlockId::Head)
                .await
                .unwrap();
            let route = format!("eth/v1/beacon/light_client/bootstrap/{block:?}");
            let mut bootstrap = match beacon_client
                .get::<VersionedValue<LightClientBootstrap<512, 5, 256, 32>>>(&route)
                .await
            {
                Ok(v) => v.data,
                Err(e) => {
                    return Err(eyre::eyre!("Failed to fetch bootstrap: {}", e));
                }
            };

            let sync_period = bootstrap.header.beacon.slot / (32 * 256);
            print!("{} \n", sync_period);
            let pubkeys_uncompressed = bootstrap
                .current_sync_committee
                .pubkeys
                .iter()
                .map(|pk| pk.decompressed_bytes())
                .collect_vec();

            let ssz_root = bootstrap
                .current_sync_committee
                .pubkeys
                .hash_tree_root()
                .unwrap();
            println!("ssz root: {:?}", hex::encode(ssz_root.deref()));

            let committee_poseidon =
                poseidon_committee_commitment_from_uncompressed(&pubkeys_uncompressed).to_bytes();
<<<<<<< HEAD
            print!("poseidon commitment: {}", hex::encode(committee_poseidon));
=======
            print!("{}", hex::encode(committee_poseidon));
>>>>>>> 915c7d22

            Ok(())
        }
    }
}<|MERGE_RESOLUTION|>--- conflicted
+++ resolved
@@ -52,11 +52,7 @@
 
             let committee_poseidon =
                 poseidon_committee_commitment_from_uncompressed(&pubkeys_uncompressed).to_bytes();
-<<<<<<< HEAD
-            print!("poseidon commitment: {}", hex::encode(committee_poseidon));
-=======
-            print!("{}", hex::encode(committee_poseidon));
->>>>>>> 915c7d22
+            println!("poseidon commitment: {}", hex::encode(committee_poseidon));
 
             Ok(())
         }
