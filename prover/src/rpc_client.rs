pub use jsonrpc_v2;
use jsonrpc_v2::{Error, Id, RequestObject, V2};
use reqwest::IntoUrl;
use serde::{de::DeserializeOwned, Deserialize, Serialize};
use url::Url;

use crate::rpc_api::{
<<<<<<< HEAD
    EvmProofResult, GenProofRotationParams, GenProofRotationWithWitnessParams, GenProofStepParams,
    GenProofStepWithWitnessParams, EVM_PROOF_ROTATION_CIRCUIT,
    EVM_PROOF_ROTATION_CIRCUIT_WITH_WITNESS, EVM_PROOF_STEP_CIRCUIT,
    EVM_PROOF_STEP_CIRCUIT_WITH_WITNESS,
=======
    CommitteeUpdateEvmProofResult, GenProofRotationParams, GenProofStepParams,
    SyncStepEvmProofResult, RPC_EVM_PROOF_ROTATION_CIRCUIT, RPC_EVM_PROOF_STEP_CIRCUIT,
>>>>>>> edd6129b
};

/// Error object in a response
#[derive(Deserialize)]
pub struct JsonRpcError {
    pub code: i64,
    pub message: String,
}

#[derive(Deserialize)]
#[serde(untagged)]
pub enum JsonRpcResponse<R> {
    Result {
        jsonrpc: V2,
        result: R,
        id: Id,
    },
    Error {
        jsonrpc: V2,
        error: JsonRpcError,
        id: Id,
    },
}

/// RPC client to send JSON-RPC requests to the prover
pub struct Client {
    client: reqwest::Client,
    api_url: Url,
}

impl Client {
    pub fn new(url: impl IntoUrl) -> Self {
        Self {
            client: reqwest::Client::new(),
            api_url: url.into_url().unwrap(),
        }
    }
    /// Generates a proof along with instance values for committee Rotation circuit
    pub async fn gen_evm_proof_committee_update(
        &self,
        params: GenProofRotationParams,
    ) -> Result<CommitteeUpdateEvmProofResult, Error> {
        self.call(RPC_EVM_PROOF_ROTATION_CIRCUIT, params).await
    }

    /// Generates a proof along with instance values for Step circuit
    pub async fn gen_evm_proof_step(
        &self,
        params: GenProofStepParams,
<<<<<<< HEAD
    ) -> Result<EvmProofResult, Error> {
        self.call(EVM_PROOF_STEP_CIRCUIT, params).await
    }

    /// Generates a proof along with instance values for committee Rotation circuit
    pub async fn gen_evm_proof_rotation_circuit_with_witness(
        &self,
        params: GenProofRotationWithWitnessParams,
    ) -> Result<EvmProofResult, Error> {
        self.call(EVM_PROOF_ROTATION_CIRCUIT_WITH_WITNESS, params)
            .await
    }

    /// Generates a proof along with instance values for Step circuit
    pub async fn gen_evm_proof_step_circuit_with_witness(
        &self,
        params: GenProofStepWithWitnessParams,
    ) -> Result<EvmProofResult, Error> {
        self.call(EVM_PROOF_STEP_CIRCUIT_WITH_WITNESS, params).await
=======
    ) -> Result<SyncStepEvmProofResult, Error> {
        self.call(RPC_EVM_PROOF_STEP_CIRCUIT, params).await
>>>>>>> edd6129b
    }

    /// Utility method for sending RPC requests over HTTP
    async fn call<P, R>(&self, method_name: &str, params: P) -> Result<R, Error>
    where
        P: Serialize,
        R: DeserializeOwned,
    {
        let rpc_req = RequestObject::request()
            .with_method(method_name)
            .with_params(serde_json::to_value(params)?)
            .finish();

        let request = self.client.post(self.api_url.clone()).json(&rpc_req);

        let rpc_res = request.send().await?.error_for_status()?.json().await?;

        match rpc_res {
            JsonRpcResponse::Result { result, .. } => Ok(result),
            JsonRpcResponse::Error { error, .. } => Err(Error::Full {
                data: None,
                code: error.code,
                message: error.message,
            }),
        }
    }
}

#[cfg(test)]
mod test {
    use super::*;
    use crate::args;
    use jsonrpc_v2::Error;

    #[tokio::test]
    #[ignore = "requires a running prover"]
    async fn test_rpc_client() {
        let client = Client::new("http://localhost:3000/rpc");

        let p = GenProofStepParams {
            spec: args::Spec::Testnet,
            beacon_api: String::from("http://65.109.55.120:9596"),
        };

        let r = client.gen_evm_proof_step(p).await;

        match r {
            Ok(r) => {
                println!("res: {:?}", r);
            }
            Err(Error::Full {
                data: _,
                code,
                message,
            }) => {
                println!("Error: {}, Code: {}", message, code);
            }
            Err(Error::Provided { code, message }) => {
                println!("Error: {}, Code: {}", message, code);
            }
        }
    }
}<|MERGE_RESOLUTION|>--- conflicted
+++ resolved
@@ -5,15 +5,8 @@
 use url::Url;
 
 use crate::rpc_api::{
-<<<<<<< HEAD
-    EvmProofResult, GenProofRotationParams, GenProofRotationWithWitnessParams, GenProofStepParams,
-    GenProofStepWithWitnessParams, EVM_PROOF_ROTATION_CIRCUIT,
-    EVM_PROOF_ROTATION_CIRCUIT_WITH_WITNESS, EVM_PROOF_STEP_CIRCUIT,
-    EVM_PROOF_STEP_CIRCUIT_WITH_WITNESS,
-=======
     CommitteeUpdateEvmProofResult, GenProofRotationParams, GenProofStepParams,
     SyncStepEvmProofResult, RPC_EVM_PROOF_ROTATION_CIRCUIT, RPC_EVM_PROOF_STEP_CIRCUIT,
->>>>>>> edd6129b
 };
 
 /// Error object in a response
@@ -63,30 +56,8 @@
     pub async fn gen_evm_proof_step(
         &self,
         params: GenProofStepParams,
-<<<<<<< HEAD
-    ) -> Result<EvmProofResult, Error> {
-        self.call(EVM_PROOF_STEP_CIRCUIT, params).await
-    }
-
-    /// Generates a proof along with instance values for committee Rotation circuit
-    pub async fn gen_evm_proof_rotation_circuit_with_witness(
-        &self,
-        params: GenProofRotationWithWitnessParams,
-    ) -> Result<EvmProofResult, Error> {
-        self.call(EVM_PROOF_ROTATION_CIRCUIT_WITH_WITNESS, params)
-            .await
-    }
-
-    /// Generates a proof along with instance values for Step circuit
-    pub async fn gen_evm_proof_step_circuit_with_witness(
-        &self,
-        params: GenProofStepWithWitnessParams,
-    ) -> Result<EvmProofResult, Error> {
-        self.call(EVM_PROOF_STEP_CIRCUIT_WITH_WITNESS, params).await
-=======
     ) -> Result<SyncStepEvmProofResult, Error> {
         self.call(RPC_EVM_PROOF_STEP_CIRCUIT, params).await
->>>>>>> edd6129b
     }
 
     /// Utility method for sending RPC requests over HTTP
