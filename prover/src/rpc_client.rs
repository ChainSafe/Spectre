pub use jsonrpc_v2;
use jsonrpc_v2::{Error, Id, RequestObject, V2};
use reqwest::IntoUrl;
use serde::{de::DeserializeOwned, Deserialize, Serialize};
use url::Url;

use crate::rpc_api::{
    CommitteeUpdateEvmProofResult, GenProofStepParams, SyncStepCompressedEvmProofResult,
    RPC_EVM_PROOF_COMMITTEE_UPDATE_CIRCUIT_COMPRESSED, RPC_EVM_PROOF_STEP_CIRCUIT_COMPRESSED, GenProofCommitteeUpdateParams,
};

/// Error object in a response
#[derive(Deserialize)]
pub struct JsonRpcError {
    pub code: i64,
    pub message: String,
}

#[derive(Deserialize)]
#[serde(untagged)]
pub enum JsonRpcResponse<R> {
    Result {
        jsonrpc: V2,
        result: R,
        id: Id,
    },
    Error {
        jsonrpc: V2,
        error: JsonRpcError,
        id: Id,
    },
}

/// RPC client to send JSON-RPC requests to the prover
pub struct Client {
    client: reqwest::Client,
    api_url: Url,
}

impl Client {
    pub fn new(url: impl IntoUrl) -> Self {
        Self {
            client: reqwest::Client::new(),
            api_url: url.into_url().unwrap(),
        }
    }
    /// Generates a proof along with instance values for committee Rotation circuit
    pub async fn gen_evm_proof_committee_update(
        &self,
        params: GenProofCommitteeUpdateParams,
    ) -> Result<CommitteeUpdateEvmProofResult, Error> {
        self.call(RPC_EVM_PROOF_COMMITTEE_UPDATE_CIRCUIT_COMPRESSED, params)
            .await
    }

    /// Generates a proof along with instance values for Step circuit
    pub async fn gen_evm_proof_step(
        &self,
        params: GenProofStepParams,
    ) -> Result<SyncStepCompressedEvmProofResult, Error> {
        self.call(RPC_EVM_PROOF_STEP_CIRCUIT_COMPRESSED, params)
            .await
    }

    /// Utility method for sending RPC requests over HTTP
    async fn call<P, R>(&self, method_name: &str, params: P) -> Result<R, Error>
    where
        P: Serialize,
        R: DeserializeOwned,
    {
        let rpc_req = RequestObject::request()
            .with_method(method_name)
            .with_params(serde_json::to_value(params)?)
            .finish();

        let request = self.client.post(self.api_url.clone()).json(&rpc_req);

        let rpc_res = request.send().await?.error_for_status()?.json().await?;

        match rpc_res {
            JsonRpcResponse::Result { result, .. } => Ok(result),
            JsonRpcResponse::Error { error, .. } => Err(Error::Full {
                data: None,
                code: error.code,
                message: error.message,
            }),
        }
    }
<<<<<<< HEAD
}

#[cfg(test)]
mod test {
    use super::*;
    use crate::args;
    use jsonrpc_v2::Error;

    #[tokio::test]
    #[ignore = "requires a running prover"]
    async fn test_rpc_client() {
        let client = Client::new("http://localhost:3000/rpc");

        let p = GenProofStepParams {
            spec: args::Spec::Testnet,
            beacon_api: String::from("https://lodestar-sepolia.chainsafe.io"),
        };

        let r = client.gen_evm_proof_step(p).await;

        match r {
            Ok(r) => {
                println!("res: {:?}", r);
            }
            Err(Error::Full {
                data: _,
                code,
                message,
            }) => {
                println!("Error: {}, Code: {}", message, code);
            }
            Err(Error::Provided { code, message }) => {
                println!("Error: {}, Code: {}", message, code);
            }
        }
    }
=======
>>>>>>> 7fb8fb51
}<|MERGE_RESOLUTION|>--- conflicted
+++ resolved
@@ -86,43 +86,4 @@
             }),
         }
     }
-<<<<<<< HEAD
-}
-
-#[cfg(test)]
-mod test {
-    use super::*;
-    use crate::args;
-    use jsonrpc_v2::Error;
-
-    #[tokio::test]
-    #[ignore = "requires a running prover"]
-    async fn test_rpc_client() {
-        let client = Client::new("http://localhost:3000/rpc");
-
-        let p = GenProofStepParams {
-            spec: args::Spec::Testnet,
-            beacon_api: String::from("https://lodestar-sepolia.chainsafe.io"),
-        };
-
-        let r = client.gen_evm_proof_step(p).await;
-
-        match r {
-            Ok(r) => {
-                println!("res: {:?}", r);
-            }
-            Err(Error::Full {
-                data: _,
-                code,
-                message,
-            }) => {
-                println!("Error: {}, Code: {}", message, code);
-            }
-            Err(Error::Provided { code, message }) => {
-                println!("Error: {}, Code: {}", message, code);
-            }
-        }
-    }
-=======
->>>>>>> 7fb8fb51
 }