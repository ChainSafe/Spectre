[package]
name = "lightclient-circuits"
version = "0.1.0"
authors = ["timoftime <timofey@chainsafe.io>", "ec2 <eric@chainsafe.io>"]
edition = "2021"
license = "MIT OR Apache-2.0"

[dependencies]
# halo2
<<<<<<< HEAD
# halo2_proofs = { git = "https://github.com/privacy-scaling-explorations/halo2.git", tag = "v2023_02_02", features = [
#     "dev-graph",
# ] }
halo2curves = { git = "https://github.com/axiom-crypto/halo2curves", version = "0.4.0" }
halo2-base = { git = "https://github.com/axiom-crypto/halo2-lib", branch = "community-edition", default-features = false, features = [
    "halo2-pse",
    "display",
] }
halo2-ecc = { git = "https://github.com/axiom-crypto/halo2-lib", branch = "community-edition", default-features = false }
# poseidon = { git = "https://github.com/axiom-crypto/halo2-lib", branch = "community-edition", default-features = false }

# verifier SDK 
snark-verifier = { git = "https://github.com/axiom-crypto/snark-verifier.git", branch = "community-edition", default-features = false, features = [
    "display",
    "loader_halo2",
    "loader_evm",
    "halo2-pse",
] }
snark-verifier-sdk = { git = "https://github.com/axiom-crypto/snark-verifier.git", branch = "community-edition", default-features = false, features = [
    "display",
    "loader_halo2",
    "loader_evm",
    "halo2-pse",
] }
# crypto
num-bigint = { version = "0.4", features = ["rand"] }
# pasta_curves = "0.4.1"
# ff = "0.13"
# group = "0.13"
sha2 = { version = "0.10.6", features = ["compress"] }

=======
halo2_proofs.workspace = true
halo2curves.workspace = true
halo2-base.workspace = true
halo2-ecc.workspace = true
poseidon.workspace = true
# verifier SDK
snark-verifier.workspace = true
snark-verifier-sdk.workspace = true
# crypto
group.workspace = true
num-bigint.workspace = true
pasta_curves.workspace = true
ff.workspace = true
sha2.workspace = true
>>>>>>> 22f7701b
# ethereum
sync-committee-primitives.workspace = true
ssz-rs.workspace = true

# local
eth-types.workspace = true

# misc
ark-std.workspace = true
serde.workspace = true
serde_json.workspace = true
itertools.workspace = true
log.workspace = true
hex.workspace = true
poseidon_native.workspace = true
rayon = "1.7.0"
array-init = "2.0.0"
strum = "0.25"
strum_macros = "0.25"
rand = "0.8"
lazy_static = "1.4"
<<<<<<< HEAD
log = "0.4"
hex = "0.4"
rayon = "1.7.0"
ark-std = { version = "0.4.0", features = ["print-trace"] }
getset = "0.1.2"
pse-poseidon = { git = "https://github.com/axiom-crypto/pse-poseidon.git" }
=======
>>>>>>> 22f7701b

[dev-dependencies]
rstest = "0.18.2"
test-utils = { workspace = true }

[features]
default = []<|MERGE_RESOLUTION|>--- conflicted
+++ resolved
@@ -7,39 +7,6 @@
 
 [dependencies]
 # halo2
-<<<<<<< HEAD
-# halo2_proofs = { git = "https://github.com/privacy-scaling-explorations/halo2.git", tag = "v2023_02_02", features = [
-#     "dev-graph",
-# ] }
-halo2curves = { git = "https://github.com/axiom-crypto/halo2curves", version = "0.4.0" }
-halo2-base = { git = "https://github.com/axiom-crypto/halo2-lib", branch = "community-edition", default-features = false, features = [
-    "halo2-pse",
-    "display",
-] }
-halo2-ecc = { git = "https://github.com/axiom-crypto/halo2-lib", branch = "community-edition", default-features = false }
-# poseidon = { git = "https://github.com/axiom-crypto/halo2-lib", branch = "community-edition", default-features = false }
-
-# verifier SDK 
-snark-verifier = { git = "https://github.com/axiom-crypto/snark-verifier.git", branch = "community-edition", default-features = false, features = [
-    "display",
-    "loader_halo2",
-    "loader_evm",
-    "halo2-pse",
-] }
-snark-verifier-sdk = { git = "https://github.com/axiom-crypto/snark-verifier.git", branch = "community-edition", default-features = false, features = [
-    "display",
-    "loader_halo2",
-    "loader_evm",
-    "halo2-pse",
-] }
-# crypto
-num-bigint = { version = "0.4", features = ["rand"] }
-# pasta_curves = "0.4.1"
-# ff = "0.13"
-# group = "0.13"
-sha2 = { version = "0.10.6", features = ["compress"] }
-
-=======
 halo2_proofs.workspace = true
 halo2curves.workspace = true
 halo2-base.workspace = true
@@ -54,7 +21,6 @@
 pasta_curves.workspace = true
 ff.workspace = true
 sha2.workspace = true
->>>>>>> 22f7701b
 # ethereum
 sync-committee-primitives.workspace = true
 ssz-rs.workspace = true
@@ -76,15 +42,6 @@
 strum_macros = "0.25"
 rand = "0.8"
 lazy_static = "1.4"
-<<<<<<< HEAD
-log = "0.4"
-hex = "0.4"
-rayon = "1.7.0"
-ark-std = { version = "0.4.0", features = ["print-trace"] }
-getset = "0.1.2"
-pse-poseidon = { git = "https://github.com/axiom-crypto/pse-poseidon.git" }
-=======
->>>>>>> 22f7701b
 
 [dev-dependencies]
 rstest = "0.18.2"
