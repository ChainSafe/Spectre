--- conflicted
+++ resolved
@@ -70,24 +70,6 @@
     expr.unwrap()
 }
 
-<<<<<<< HEAD
-=======
-pub trait AppCircuitExt<F: Field>: Default {
-    fn setup(
-        k: usize,
-        out: Option<&Path>,
-    ) -> (
-        ParamsKZG<bn256::Bn256>,
-        ProvingKey<bn256::G1Affine>,
-        MultiPhaseThreadBreakPoints,
-    );
-
-    fn instances(&self) -> Vec<Vec<F>> {
-        vec![]
-    }
-}
-
->>>>>>> a07664ad
 /// Randomness used in circuits.
 #[derive(Default, Clone, Copy, Debug)]
 pub struct Challenges<T = Challenge> {
