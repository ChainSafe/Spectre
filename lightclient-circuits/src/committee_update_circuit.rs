--- conflicted
+++ resolved
@@ -4,19 +4,11 @@
         calculate_ysquared, Fp2Point, FpPoint, G1Chip, G1Point, G2Chip, G2Point, HashInstructions,
         HashToCurveCache, HashToCurveChip, Sha256ChipWide, ShaBitThreadBuilder, ShaCircuitBuilder,
     },
-<<<<<<< HEAD
-    poseidon::{fq_array_poseidon, poseidon_sponge},
+    poseidon::{fq_array_poseidon, g1_array_poseidon_native, poseidon_sponge},
     ssz_merkle::ssz_merkleize_chunks,
     util::{
         decode_into_field, gen_pkey, AppCircuit, AssignedValueCell, Challenges, Eth2ConfigPinning,
         IntoWitness, ThreadBuilderBase,
-=======
-    poseidon::{fq_array_poseidon, g1_array_poseidon_native, poseidon_sponge},
-    ssz_merkle::ssz_merkleize_chunks,
-    util::{
-        decode_into_field, gen_pkey, AppCircuitExt, AssignedValueCell, Challenges, IntoWitness,
-        ThreadBuilderBase,
->>>>>>> a07664ad
     },
     witness::{self, HashInput, HashInputChunk},
 };
@@ -25,13 +17,8 @@
 use halo2_base::{
     gates::{
         builder::{
-<<<<<<< HEAD
             CircuitBuilderStage, FlexGateConfigParams, GateThreadBuilder,
             MultiPhaseThreadBreakPoints, RangeCircuitBuilder,
-=======
-            FlexGateConfigParams, GateThreadBuilder, MultiPhaseThreadBreakPoints,
-            RangeCircuitBuilder,
->>>>>>> a07664ad
         },
         flex_gate::GateStrategy,
         range::{RangeConfig, RangeStrategy},
@@ -63,21 +50,7 @@
 use poseidon::PoseidonChip;
 use snark_verifier_sdk::CircuitExt;
 use ssz_rs::Merkleized;
-<<<<<<< HEAD
 use sync_committee_primitives::consensus_types::BeaconBlockHeader;
-=======
-use std::{
-    cell::{Ref, RefCell},
-    collections::HashMap,
-    env::{set_var, var},
-    fs, iter,
-    marker::PhantomData,
-    ops::Neg,
-    path::Path,
-    rc::Rc,
-    vec,
-};
->>>>>>> a07664ad
 
 #[allow(type_alias_bounds)]
 #[derive(Clone, Debug, Default)]
@@ -88,10 +61,6 @@
 
 impl<S: Spec, F: Field> CommitteeUpdateCircuit<S, F> {
     fn synthesize(
-<<<<<<< HEAD
-=======
-        &self,
->>>>>>> a07664ad
         thread_pool: &mut ShaBitThreadBuilder<F>,
         range: &RangeChip<F>,
         args: &witness::CommitteeRotationArgs<S, F>,
@@ -99,15 +68,9 @@
         let fp_chip = FpChip::<F>::new(range, G2::LIMB_BITS, G2::NUM_LIMBS);
         let fp2_chip = Fp2Chip::<F>::new(&fp_chip);
         let g1_chip = EccChip::new(fp2_chip.fp_chip());
-<<<<<<< HEAD
 
         let sha256_chip = Sha256ChipWide::new(range, args.randomness);
 
-=======
-
-        let sha256_chip = Sha256ChipWide::new(range, args.randomness);
-
->>>>>>> a07664ad
         let compressed_encodings = args
             .pubkeys_compressed
             .iter()
@@ -117,16 +80,6 @@
                     .assign_witnesses(bytes.iter().map(|&b| F::from(b as u64)))
             })
             .collect_vec();
-<<<<<<< HEAD
-
-        let root =
-            Self::sync_committee_root_ssz(thread_pool, &sha256_chip, compressed_encodings.clone())?;
-
-        let pubkeys_x = Self::decode_pubkeys_x(thread_pool.main(), &fp_chip, compressed_encodings);
-        let poseidon_commit = fq_array_poseidon(thread_pool.main(), range.gate(), &pubkeys_x)?;
-
-        Ok(vec![])
-=======
 
         let root =
             Self::sync_committee_root_ssz(thread_pool, &sha256_chip, compressed_encodings.clone())?;
@@ -146,7 +99,6 @@
             .collect_vec();
         let poseidon_commitment = g1_array_poseidon_native::<bn256::Fr>(&pubkey_affines).unwrap();
         vec![vec![poseidon_commitment]]
->>>>>>> a07664ad
     }
 
     fn decode_pubkeys_x<'a, I: IntoIterator<Item = Vec<AssignedValue<F>>>>(
@@ -231,7 +183,6 @@
     }
 }
 
-<<<<<<< HEAD
 impl<S: Spec> AppCircuit for CommitteeUpdateCircuit<S, bn256::Fr> {
     type Pinning = Eth2ConfigPinning;
     type Witness = witness::CommitteeRotationArgs<S, bn256::Fr>;
@@ -268,35 +219,6 @@
             pinning.map(|p| p.break_points),
             stage,
         ))
-=======
-impl<S: Spec> AppCircuitExt<bn256::Fr> for CommitteeUpdateCircuit<S, bn256::Fr> {
-    fn setup(
-        k: usize,
-        out: Option<&Path>,
-    ) -> (
-        ParamsKZG<bn256::Bn256>,
-        ProvingKey<bn256::G1Affine>,
-        MultiPhaseThreadBreakPoints,
-    ) {
-        let args = witness::CommitteeRotationArgs::<S, bn256::Fr>::default();
-        let circuit = CommitteeUpdateCircuit::<S, bn256::Fr>::default();
-        let range = RangeChip::<bn256::Fr>::new(RangeStrategy::Vertical, 8);
-        let mut thread_pool = ShaBitThreadBuilder::keygen();
-
-        let assigned_instances = circuit.synthesize(&mut thread_pool, &range, &args).unwrap();
-
-        let params = gen_srs(k as u32);
-
-        let circuit = Eth2CircuitBuilder::keygen(assigned_instances, thread_pool);
-
-        circuit.config(k, None);
-
-        let pk = gen_pkey(|| "committee_update", &params, out, &circuit).unwrap();
-
-        let break_points = circuit.break_points();
-
-        (params, pk, break_points)
->>>>>>> a07664ad
     }
 }
 
@@ -308,16 +230,10 @@
     };
 
     use crate::{
-<<<<<<< HEAD
         aggregation::AggregationConfigPinning,
         gadget::crypto::constant_randomness,
         util::{full_prover, full_verifier, gen_pkey, Halo2ConfigPinning, PinnableCircuit},
         witness::{CommitteeRotationArgs, SyncStepArgs},
-=======
-        gadget::crypto::constant_randomness,
-        util::{full_prover, full_verifier, gen_pkey},
-        witness::{CommitteeRotationArgs, SyncStepArgs, Validator},
->>>>>>> a07664ad
     };
 
     use super::*;
@@ -353,19 +269,8 @@
         CircuitExt, Snark, SHPLONK,
     };
 
-<<<<<<< HEAD
     fn load_circuit_args() -> CommitteeRotationArgs<Testnet, Fr> {
         {
-=======
-    fn load_circuit_with_data(
-        thread_pool: &mut ShaBitThreadBuilder<Fr>,
-        k: usize,
-    ) -> (
-        Vec<AssignedValue<Fr>>,
-        CommitteeRotationArgs<Test, bn256::Fr>,
-    ) {
-        let args = {
->>>>>>> a07664ad
             let pubkeys_compressed: Vec<Vec<u8>> =
                 serde_json::from_slice(&fs::read("../test_data/committee_pubkeys.json").unwrap())
                     .unwrap();
@@ -374,7 +279,6 @@
                 randomness: constant_randomness(),
                 _spec: PhantomData,
             }
-<<<<<<< HEAD
         }
     }
 
@@ -392,40 +296,10 @@
             &witness,
         )
         .unwrap()
-=======
-        };
-
-        let circuit = CommitteeUpdateCircuit::<Test, bn256::Fr>::default();
-        let range = RangeChip::<bn256::Fr>::new(RangeStrategy::Vertical, 8);
-
-        let instance = circuit.synthesize(thread_pool, &range, &args).unwrap();
-
-        let config = thread_pool.config(k, None);
-        set_var("LOOKUP_BITS", (config.k - 1).to_string());
-        println!("params used: {:?}", config);
-
-        (instance, args)
-    }
-
-    fn gen_application_snark(
-        k: usize,
-        params: &ParamsKZG<bn256::Bn256>,
-        pk: &ProvingKey<bn256::G1Affine>,
-        break_points: MultiPhaseThreadBreakPoints,
-    ) -> (Snark, CommitteeRotationArgs<Test, bn256::Fr>) {
-        let mut thread_pool = ShaBitThreadBuilder::prover();
-
-        let (assigned_instances, args) = load_circuit_with_data(&mut thread_pool, k);
-
-        let circuit = Eth2CircuitBuilder::prover(assigned_instances, thread_pool, break_points);
-
-        (gen_snark_shplonk(params, pk, circuit, None::<String>), args)
->>>>>>> a07664ad
     }
 
     #[test]
     fn test_committee_update_circuit() {
-<<<<<<< HEAD
         const K: u32 = 18;
         let params = gen_srs(K);
 
@@ -443,23 +317,12 @@
 
         let timer = start_timer!(|| "committee_update mock prover");
         let prover = MockProver::<Fr>::run(K, &circuit, circuit.instances()).unwrap();
-=======
-        const K: usize = 18;
-        let mut builder = ShaBitThreadBuilder::mock();
-        let (assigned_instances, args) = load_circuit_with_data(&mut builder, K);
-
-        let circuit = Eth2CircuitBuilder::mock(assigned_instances, builder);
-
-        let timer = start_timer!(|| "committee_update mock prover");
-        let prover = MockProver::<Fr>::run(K as u32, &circuit, circuit.instances()).unwrap();
->>>>>>> a07664ad
         prover.assert_satisfied_par();
         end_timer!(timer);
     }
 
     #[test]
     fn test_committee_update_proofgen() {
-<<<<<<< HEAD
         const K: u32 = 18;
         let params = gen_srs(K);
 
@@ -484,19 +347,6 @@
         .unwrap();
 
         let instances = circuit.instances();
-=======
-        const K: usize = 18;
-
-        let (params, pk, break_points) = CommitteeUpdateCircuit::<Test, Fr>::setup(K, None);
-
-        let mut builder = ShaBitThreadBuilder::prover();
-        let (assigned_instances, args) = load_circuit_with_data(&mut builder, K);
-
-        let circuit = Eth2CircuitBuilder::prover(assigned_instances, builder, break_points);
-
-        let instances =
-            CommitteeUpdateCircuit::<Test, bn256::Fr>::instance(args.pubkeys_compressed);
->>>>>>> a07664ad
         let proof = full_prover(&params, &pk, circuit, instances.clone());
 
         assert!(full_verifier(&params, pk.get_vk(), proof, instances))
@@ -504,7 +354,6 @@
 
     #[test]
     fn circuit_agg() {
-<<<<<<< HEAD
         const AGG_CONFIG_PATH: &str = "./config/committee_update_aggregation.json";
         const APP_K: u32 = 18;
         let params_app = gen_srs(APP_K);
@@ -517,13 +366,6 @@
             false,
             &CommitteeRotationArgs::<Testnet, Fr>::default(),
         );
-=======
-        let path = "./config/committee_update_aggregation.json";
-        const K: usize = 17;
-        let (params_app, pk_app, break_points) = CommitteeUpdateCircuit::<Test, Fr>::setup(K, None);
-
-        let (snark, args) = gen_application_snark(K, &params_app, &pk_app, break_points);
->>>>>>> a07664ad
 
         let snark = gen_application_snark(&params_app, &pk_app);
 
@@ -543,12 +385,7 @@
 
         let agg_circuit = AggregationCircuit::create_circuit(
             CircuitBuilderStage::Prover,
-<<<<<<< HEAD
             Some(agg_config),
-=======
-            Some(break_points),
-            lookup_bits,
->>>>>>> a07664ad
             &params,
             &vec![snark.clone()],
         )
@@ -562,18 +399,11 @@
         println!("proof size: {}", proof.len());
         let deployment_code = AggregationCircuit::gen_evm_verifier_shplonk(
             &params,
-<<<<<<< HEAD
             &pk,
             None::<String>,
             &vec![snark],
         )
         .unwrap();
-=======
-            pk.get_vk(),
-            vec![num_instances],
-            None,
-        );
->>>>>>> a07664ad
         println!("deployment_code size: {}", deployment_code.len());
         evm_verify(deployment_code, instances, proof);
     }
