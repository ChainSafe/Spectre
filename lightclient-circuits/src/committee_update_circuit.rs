--- conflicted
+++ resolved
@@ -8,11 +8,7 @@
     },
     poseidon::{fq_array_poseidon, fq_array_poseidon_native, poseidon_sponge},
     ssz_merkle::ssz_merkleize_chunks,
-<<<<<<< HEAD
-    sync_step_circuit::{to_bytes_le, truncate_sha256_into_signle_elem},
-=======
     sync_step_circuit::{clear_3_bits, to_bytes_le, truncate_sha256_into_single_elem},
->>>>>>> ea771708
     util::{
         decode_into_field, gen_pkey, AppCircuit, AssignedValueCell, Challenges, Eth2ConfigPinning,
         IntoWitness, ThreadBuilderBase,
@@ -97,30 +93,11 @@
             fq_array_poseidon(thread_pool.main(), range.gate(), &pubkeys_x)?
         };
 
-<<<<<<< HEAD
-        let poseidon_commit_bytes =
-            to_bytes_le::<_, 32>(thread_pool.main(), range.gate(), &poseidon_commit);
-
-        let pi_hash_bytes = sha256_chip.digest::<64>(
-            thread_pool,
-            HashInput::TwoToOne(committee_root_ssz.into(), poseidon_commit_bytes.into()),
-            false,
-        )?.output_bytes;
-
-        let pi_commit = truncate_sha256_into_signle_elem(
-            thread_pool.main(),
-            range,
-            pi_hash_bytes,
-        );
-
-        Ok(vec![pi_commit])
-=======
         let public_inputs = iter::once(poseidon_commit)
             .chain(committee_root_ssz)
             .collect();
 
         Ok(public_inputs)
->>>>>>> ea771708
     }
 
     pub fn instance(args: &witness::CommitteeRotationArgs<S, F>) -> Vec<Vec<bn256::Fr>> {
