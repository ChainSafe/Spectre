--- conflicted
+++ resolved
@@ -121,8 +121,6 @@
         Ok(public_inputs)
     }
 
-<<<<<<< HEAD
-=======
     pub fn instance(args: &witness::CommitteeRotationArgs<S, F>) -> Vec<Vec<bn256::Fr>>
     where
         [(); { S::SYNC_COMMITTEE_SIZE }]:,
@@ -156,7 +154,6 @@
         vec![instance_vec]
     }
 
->>>>>>> 22f7701b
     fn decode_pubkeys_x(
         ctx: &mut Context<F>,
         fp_chip: &FpChip<'_, F>,
