use std::{env::var, iter, marker::PhantomData, vec};

use crate::{
    builder::Eth2CircuitBuilder,
    gadget::crypto::{
        calculate_ysquared, Fp2Point, FpPoint, G1Chip, G1Point, G2Chip, G2Point, HashInstructions,
        HashToCurveCache, HashToCurveChip, Sha256ChipWide, ShaBitThreadBuilder, ShaCircuitBuilder,
    },
    poseidon::{fq_array_poseidon, fq_array_poseidon_native, poseidon_sponge},
    ssz_merkle::ssz_merkleize_chunks,
<<<<<<< HEAD
    sync_step_circuit::{clear_3_bits, to_bytes_le, truncate_sha256_into_signle_elem},
=======
    sync_step_circuit::{clear_3_bits, to_bytes_le, truncate_sha256_into_single_elem},
>>>>>>> 9c807856
    util::{
        decode_into_field, gen_pkey, AppCircuit, AssignedValueCell, Challenges, Eth2ConfigPinning,
        IntoWitness, ThreadBuilderBase,
    },
    witness::{self, HashInput, HashInputChunk},
};
use eth_types::{AppCurveExt, Field, Spec};
use group::UncompressedEncoding;
use halo2_base::{
    gates::{
        builder::{
            CircuitBuilderStage, FlexGateConfigParams, GateThreadBuilder,
            MultiPhaseThreadBreakPoints, RangeCircuitBuilder,
        },
        flex_gate::GateStrategy,
        range::{RangeConfig, RangeStrategy},
    },
    safe_types::{GateInstructions, RangeChip, RangeInstructions},
    utils::{fs::gen_srs, CurveAffineExt, ScalarField},
    AssignedValue, Context, QuantumCell,
};
use halo2_ecc::{
    bigint::ProperCrtUint,
    bls12_381::{bls_signature, pairing::PairingChip, Fp12Chip, Fp2Chip, FpChip},
    ecc::{bls_signature::BlsSignatureChip, EcPoint, EccChip},
    fields::{fp12, vector::FieldVector, FieldChip, FieldExtConstructor},
};
use halo2_proofs::{
    circuit::{Layouter, Region, SimpleFloorPlanner, Value},
    dev::MockProver,
    plonk::{Circuit, ConstraintSystem, Error, ProvingKey},
    poly::{commitment::Params, kzg::commitment::ParamsKZG},
};
use halo2curves::{
    bls12_381::{self, Fq, Fq12, G1Affine, G2Affine, G2Prepared, G1, G2},
    bn256,
};
use itertools::Itertools;
use lazy_static::__Deref;
use num_bigint::BigUint;
use pasta_curves::group::{ff, GroupEncoding};
use poseidon::PoseidonChip;
use snark_verifier_sdk::CircuitExt;
use ssz_rs::{Merkleized, Vector};
use sync_committee_primitives::consensus_types::BeaconBlockHeader;

#[allow(type_alias_bounds)]
#[derive(Clone, Debug, Default)]
pub struct CommitteeUpdateCircuit<S: Spec, F: Field> {
    _f: PhantomData<F>,
    _spec: PhantomData<S>,
}

impl<S: Spec, F: Field> CommitteeUpdateCircuit<S, F> {
    fn synthesize(
        thread_pool: &mut ShaBitThreadBuilder<F>,
        range: &RangeChip<F>,
        args: &witness::CommitteeRotationArgs<S, F>,
    ) -> Result<Vec<AssignedValue<F>>, Error> {
        let fp_chip = FpChip::<F>::new(range, G2::LIMB_BITS, G2::NUM_LIMBS);
        let fp2_chip = Fp2Chip::<F>::new(&fp_chip);
        let g1_chip = EccChip::new(fp2_chip.fp_chip());

        let sha256_chip = Sha256ChipWide::new(range, args.randomness);

        let compressed_encodings = args
            .pubkeys_compressed
            .iter()
            .map(|bytes| {
                thread_pool
                    .main()
                    .assign_witnesses(bytes.iter().map(|&b| F::from(b as u64)))
            })
            .collect_vec();

        let committee_root_ssz =
            Self::sync_committee_root_ssz(thread_pool, &sha256_chip, compressed_encodings.clone())?;

        let poseidon_commit = {
            let pubkeys_x =
                Self::decode_pubkeys_x(thread_pool.main(), &fp_chip, compressed_encodings);
            fq_array_poseidon(thread_pool.main(), range.gate(), &pubkeys_x)?
        };

        let public_inputs = iter::once(poseidon_commit)
            .chain(committee_root_ssz)
            .collect();

        Ok(public_inputs)
    }

    pub fn instance(args: &witness::CommitteeRotationArgs<S, F>) -> Vec<Vec<bn256::Fr>> {
        let pubkeys_x = args.pubkeys_compressed.iter().cloned().map(|mut bytes| {
            bytes[47] &= 0b11111000;
            bls12_381::Fq::from_bytes_le(&bytes)
        });

        let poseidon_commitment = fq_array_poseidon_native::<bn256::Fr>(pubkeys_x).unwrap();

        let mut pk_vector: Vector<Vector<u8, 48>, 512> = args
            .pubkeys_compressed
            .iter()
            .cloned()
            .map(|v| v.try_into().unwrap())
            .collect_vec()
            .try_into()
            .unwrap();

        let ssz_root = pk_vector.hash_tree_root().unwrap();

        let instance_vec = iter::once(poseidon_commitment)
            .chain(ssz_root.0.map(|b| bn256::Fr::from(b as u64)))
            .collect();

        vec![instance_vec]
    }

    fn decode_pubkeys_x(
        ctx: &mut Context<F>,
        fp_chip: &FpChip<'_, F>,
        compressed_encodings: impl IntoIterator<Item = Vec<AssignedValue<F>>>,
    ) -> Vec<ProperCrtUint<F>> {
        let range = fp_chip.range();
        let gate = fp_chip.gate();

        compressed_encodings
            .into_iter()
            .map(|assigned_bytes| {
                // assertion check for assigned_uncompressed vector to be equal to S::PubKeyCurve::BYTES_COMPRESSED from specification
                assert_eq!(assigned_bytes.len(), G1::BYTES_COMPRESSED);
                // masked byte from compressed representation
                let masked_byte = &assigned_bytes[G1::BYTES_COMPRESSED - 1];
                // clear the flag bits from a last byte of compressed pubkey.
                // we are using [`clear_3_bits`] function which appears to be just as useful here as for public input commitment.
                let cleared_byte = clear_3_bits(ctx, range, masked_byte);
                // Use the cleared byte to construct the x coordinate
                let assigned_x_bytes_cleared = [
                    &assigned_bytes.as_slice()[..G1::BYTES_COMPRESSED - 1],
                    &[cleared_byte],
                ]
                .concat();

                decode_into_field::<F, G1>(assigned_x_bytes_cleared, &fp_chip.limb_bases, gate, ctx)
            })
            .collect()
    }

    fn sync_committee_root_ssz<ThreadBuilder: ThreadBuilderBase<F>>(
        thread_pool: &mut ThreadBuilder,
        hasher: &impl HashInstructions<F, ThreadBuilder>,
        compressed_encodings: impl IntoIterator<Item = Vec<AssignedValue<F>>>,
    ) -> Result<Vec<AssignedValue<F>>, Error> {
        let mut pubkeys_hashes: Vec<HashInputChunk<QuantumCell<F>>> = compressed_encodings
            .into_iter()
            .take(1)
            .map(|bytes| {
                let input = bytes
                    .into_iter()
                    .pad_using(64, |_| thread_pool.main().load_zero())
                    .into();
                hasher
                    .digest::<64>(thread_pool, HashInput::Single(input), false)
                    .map(|r| r.output_bytes.into())
            })
            .collect::<Result<Vec<_>, _>>()?;

        ssz_merkleize_chunks(thread_pool, hasher, pubkeys_hashes)
    }
}

impl<S: Spec> AppCircuit for CommitteeUpdateCircuit<S, bn256::Fr> {
    type Pinning = Eth2ConfigPinning;
    type Witness = witness::CommitteeRotationArgs<S, bn256::Fr>;

    fn create_circuit(
        stage: CircuitBuilderStage,
        pinning: Option<Self::Pinning>,
        params: &ParamsKZG<bn256::Bn256>,
        witness: &witness::CommitteeRotationArgs<S, bn256::Fr>,
    ) -> Result<impl crate::util::PinnableCircuit<bn256::Fr>, Error> {
        let mut thread_pool = ShaBitThreadBuilder::from_stage(stage);
        let range = RangeChip::<bn256::Fr>::new(RangeStrategy::Vertical, 8);

        let assigned_instances = Self::synthesize(&mut thread_pool, &range, witness)?;

        match stage {
            CircuitBuilderStage::Prover => {}
            _ => {
                thread_pool.config(
                    params.k() as usize,
                    Some(
                        var("MINIMUM_ROWS")
                            .unwrap_or_else(|_| "0".to_string())
                            .parse()
                            .unwrap(),
                    ),
                );
            }
        }

        Ok(Eth2CircuitBuilder::from_stage(
            assigned_instances,
            thread_pool,
            pinning.map(|p| p.break_points),
            stage,
        ))
    }
}

#[cfg(test)]
mod tests {
    use std::{
        env::{set_var, var},
        fs,
    };

    use crate::{
        aggregation::AggregationConfigPinning,
        gadget::crypto::constant_randomness,
        util::{full_prover, full_verifier, gen_pkey, Halo2ConfigPinning, PinnableCircuit},
        witness::{CommitteeRotationArgs, SyncStepArgs},
    };

    use super::*;
    use ark_std::{end_timer, start_timer};
    use eth_types::Testnet;
    use halo2_base::{
        gates::{
            builder::{CircuitBuilderStage, FlexGateConfigParams},
            flex_gate::GateStrategy,
            range::RangeStrategy,
        },
        utils::fs::gen_srs,
    };
    use halo2_proofs::{
        circuit::SimpleFloorPlanner,
        dev::MockProver,
        halo2curves::bn256::Fr,
        plonk::{keygen_pk, keygen_vk, Circuit, FloorPlanner},
        poly::{commitment::Params, kzg::commitment::ParamsKZG},
    };
    use halo2curves::{bls12_381::G1Affine, bn256::Bn256};
    use pasta_curves::group::UncompressedEncoding;
    use rand::rngs::OsRng;
    use rayon::iter::ParallelIterator;
    use rayon::prelude::{IndexedParallelIterator, IntoParallelIterator};
    use snark_verifier_sdk::evm::{evm_verify, gen_evm_proof_shplonk, gen_evm_verifier_shplonk};
    use snark_verifier_sdk::{
        gen_pk,
        halo2::{
            aggregation::{AggregationCircuit, AggregationConfigParams},
            gen_proof_shplonk, gen_snark_shplonk,
        },
        CircuitExt, Snark, SHPLONK,
    };

    fn load_circuit_args() -> CommitteeRotationArgs<Testnet, Fr> {
        {
            let pubkeys_compressed: Vec<Vec<u8>> =
                serde_json::from_slice(&fs::read("../test_data/committee_pubkeys.json").unwrap())
                    .unwrap();
            CommitteeRotationArgs {
                pubkeys_compressed,
                randomness: constant_randomness(),
                _spec: PhantomData,
            }
        }
    }

    fn gen_application_snark(
        params: &ParamsKZG<bn256::Bn256>,
        pk: &ProvingKey<bn256::G1Affine>,
        witness: &CommitteeRotationArgs<Testnet, Fr>,
    ) -> Snark {
        CommitteeUpdateCircuit::<Testnet, Fr>::gen_snark_shplonk(
            params,
            pk,
            "./config/committee_update.json",
            None::<String>,
            witness,
        )
        .unwrap()
    }

    #[test]
    fn test_committee_update_circuit() {
        const K: u32 = 18;
        let params = gen_srs(K);

        let witness = load_circuit_args();

        let pinning = Eth2ConfigPinning::from_path("./config/committee_update.json");

        let circuit = CommitteeUpdateCircuit::<Testnet, Fr>::create_circuit(
            CircuitBuilderStage::Mock,
            Some(pinning),
            &params,
            &witness,
        )
        .unwrap();

        let timer = start_timer!(|| "committee_update mock prover");
        let prover = MockProver::<Fr>::run(K, &circuit, circuit.instances()).unwrap();
        prover.assert_satisfied_par();
        end_timer!(timer);
    }

    #[test]
    fn test_committee_update_proofgen() {
        const K: u32 = 18;
        let params = gen_srs(K);

        let pk = CommitteeUpdateCircuit::<Testnet, Fr>::read_or_create_pk(
            &params,
            "../build/committee_update.pkey",
            "./config/committee_update.json",
            false,
            &CommitteeRotationArgs::<Testnet, Fr>::default(),
        );

        let witness = load_circuit_args();

        let pinning = Eth2ConfigPinning::from_path("./config/committee_update.json");

        let circuit = CommitteeUpdateCircuit::<Testnet, Fr>::create_circuit(
            CircuitBuilderStage::Prover,
            Some(pinning),
            &params,
            &witness,
        )
        .unwrap();

        let instances = circuit.instances();
        let proof = full_prover(&params, &pk, circuit, instances.clone());

        assert!(full_verifier(&params, pk.get_vk(), proof, instances))
    }

    #[test]
    fn circuit_agg() {
        const AGG_CONFIG_PATH: &str = "./config/committee_update_aggregation.json";
        const APP_K: u32 = 18;
        let params_app = gen_srs(APP_K);

        const AGG_K: u32 = 22;
        let pk_app = CommitteeUpdateCircuit::<Testnet, Fr>::read_or_create_pk(
            &params_app,
            "../build/committee_update.pkey",
            "./config/committee_update.json",
            false,
            &CommitteeRotationArgs::<Testnet, Fr>::default(),
        );
        let witness = load_circuit_args();
        let snark = gen_application_snark(&params_app, &pk_app, &witness);

        let params = gen_srs(AGG_K);
        println!("agg_params k: {:?}", params.k());
        let lookup_bits = params.k() as usize - 1;

        let pk = AggregationCircuit::read_or_create_pk(
            &params,
            "../build/aggregation.pkey",
            AGG_CONFIG_PATH,
            false,
            &vec![snark.clone()],
        );

        let agg_config = AggregationConfigPinning::from_path(AGG_CONFIG_PATH);

        let agg_circuit = AggregationCircuit::create_circuit(
            CircuitBuilderStage::Prover,
            Some(agg_config),
            &params,
            &vec![snark.clone()],
        )
        .unwrap();

        // TODO: Figure out what the first 12 elements of the instances are.
        let instances = agg_circuit.instances();
        let num_instances = agg_circuit.num_instance();

        println!("num_instances: {:?}", num_instances);
        println!("instances: {:?}", instances);

        let proof = gen_evm_proof_shplonk(&params, &pk, agg_circuit, instances.clone());
        println!("proof size: {}", proof.len());
        let deployment_code = AggregationCircuit::gen_evm_verifier_shplonk(
            &params,
            &pk,
            None::<String>,
            &vec![snark],
        )
        .unwrap();
        println!("deployment_code size: {}", deployment_code.len());
        evm_verify(deployment_code, instances, proof);
    }
}<|MERGE_RESOLUTION|>--- conflicted
+++ resolved
@@ -8,11 +8,7 @@
     },
     poseidon::{fq_array_poseidon, fq_array_poseidon_native, poseidon_sponge},
     ssz_merkle::ssz_merkleize_chunks,
-<<<<<<< HEAD
-    sync_step_circuit::{clear_3_bits, to_bytes_le, truncate_sha256_into_signle_elem},
-=======
     sync_step_circuit::{clear_3_bits, to_bytes_le, truncate_sha256_into_single_elem},
->>>>>>> 9c807856
     util::{
         decode_into_field, gen_pkey, AppCircuit, AssignedValueCell, Challenges, Eth2ConfigPinning,
         IntoWitness, ThreadBuilderBase,
