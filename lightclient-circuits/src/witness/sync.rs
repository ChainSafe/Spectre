<<<<<<< HEAD
use eth_types::Spec;
=======
use std::iter;
use std::marker::PhantomData;

use super::HashInput;
use eth_types::{Field, Spec};
use ethereum_consensus_types;
>>>>>>> 6902971a
use itertools::Itertools;
use serde::{Deserialize, Serialize};
use sha2::{Digest, Sha256};
<<<<<<< HEAD
use ssz_rs::Node;
use std::{iter, marker::PhantomData};
use sync_committee_primitives::consensus_types::BeaconBlockHeader;
=======
use ssz_rs::{Merkleized, Node};
// use sync_committee_primitives::consensus_types::{BeaconBlockHeader, BeaconState};
use ethereum_consensus_types::BeaconBlockHeader;
>>>>>>> 6902971a

#[derive(Debug, Clone, Serialize, Deserialize)]
pub struct SyncStepArgs<S: Spec> {
    pub signature_compressed: Vec<u8>,

    pub pubkeys_uncompressed: Vec<Vec<u8>>,

    pub pariticipation_bits: Vec<bool>,

    pub attested_header: BeaconBlockHeader,

    pub finalized_header: BeaconBlockHeader,

    pub finality_branch: Vec<Vec<u8>>,

    pub execution_payload_root: Vec<u8>,

    pub execution_payload_branch: Vec<Vec<u8>>,

    pub domain: [u8; 32],

    #[serde(skip)]
    pub _spec: PhantomData<S>,
}

impl<S: Spec> Default for SyncStepArgs<S> {
    fn default() -> Self {
        let dummy_pk_bytes = hex::decode("021c62a0dfdfe89b5fa924d54d2ec12552aa53796ab7dc984fa8219f7042d46334b15fb2f0c6e4095b8a1e2fe551f1f50a90d7a76329d83176114c81b460de399923b3cb9b3c1020b8ca228163c5d62a577073b2d0478b5f72cedc7a17eaad52").unwrap();
        let signature_compressed = hex::decode("aabe63f791d9d80aa5c5ff9a384be8ba8a61a66e9bc9e82b7f1774639b125de5de476b533b1b522e75d4bd93ad2a405a03f71fe3daf9cae3685a6b8dc9adf4b89403203ab0e081c694aa8665492a70464cdae666a168a5ea55237268cb5a2c46").unwrap();

        let state_merkle_branch = iter::repeat(vec![0u8; 32])
            .take(S::FINALIZED_HEADER_DEPTH)
            .collect_vec();

        let compute_root = |leaf: Vec<u8>, branch: &[Vec<u8>]| -> Vec<u8> {
            let mut last_hash = Sha256::digest([leaf, branch[0].clone()].concat()).to_vec();

            for i in 1..branch.len() {
                last_hash = Sha256::digest([last_hash, branch[i].clone()].concat()).to_vec();
            }

            last_hash
        };

        let execution_state_root = vec![0; 32];
        let execution_merkle_branch = vec![vec![0; 32]; S::EXECUTION_STATE_ROOT_DEPTH];
        let beacon_block_body_root =
            compute_root(execution_state_root.clone(), &state_merkle_branch);

<<<<<<< HEAD
        let finalized_block = BeaconBlockHeader {
            body_root: Node::from_bytes(beacon_block_body_root.try_into().unwrap()),
=======
        let mut finalized_block = BeaconBlockHeader {
            body_root: Node::try_from(beacon_block_body_root.as_slice()).unwrap(),
>>>>>>> 6902971a
            ..Default::default()
        };

        let finality_merkle_branch = vec![vec![0; 32]; S::FINALIZED_HEADER_DEPTH];

        Self {
            signature_compressed,
            pubkeys_uncompressed: iter::repeat(dummy_pk_bytes)
                .take(S::SYNC_COMMITTEE_SIZE)
                .collect_vec(),
            pariticipation_bits: vec![true; S::SYNC_COMMITTEE_SIZE],
            domain: [
                7, 0, 0, 0, 48, 83, 175, 74, 95, 250, 246, 166, 104, 40, 151, 228, 42, 212, 194, 8,
                48, 56, 232, 147, 61, 9, 41, 204, 88, 234, 56, 134,
            ],
            attested_header: BeaconBlockHeader::default(),
            finalized_header: finalized_block,
            finality_branch: finality_merkle_branch,
            execution_payload_branch: execution_merkle_branch,
            execution_payload_root: execution_state_root,
            _spec: PhantomData,
        }
    }
}<|MERGE_RESOLUTION|>--- conflicted
+++ resolved
@@ -1,25 +1,14 @@
-<<<<<<< HEAD
-use eth_types::Spec;
-=======
 use std::iter;
 use std::marker::PhantomData;
 
 use super::HashInput;
 use eth_types::{Field, Spec};
 use ethereum_consensus_types;
->>>>>>> 6902971a
 use itertools::Itertools;
 use serde::{Deserialize, Serialize};
 use sha2::{Digest, Sha256};
-<<<<<<< HEAD
-use ssz_rs::Node;
-use std::{iter, marker::PhantomData};
-use sync_committee_primitives::consensus_types::BeaconBlockHeader;
-=======
 use ssz_rs::{Merkleized, Node};
-// use sync_committee_primitives::consensus_types::{BeaconBlockHeader, BeaconState};
 use ethereum_consensus_types::BeaconBlockHeader;
->>>>>>> 6902971a
 
 #[derive(Debug, Clone, Serialize, Deserialize)]
 pub struct SyncStepArgs<S: Spec> {
@@ -69,13 +58,8 @@
         let beacon_block_body_root =
             compute_root(execution_state_root.clone(), &state_merkle_branch);
 
-<<<<<<< HEAD
-        let finalized_block = BeaconBlockHeader {
-            body_root: Node::from_bytes(beacon_block_body_root.try_into().unwrap()),
-=======
         let mut finalized_block = BeaconBlockHeader {
             body_root: Node::try_from(beacon_block_body_root.as_slice()).unwrap(),
->>>>>>> 6902971a
             ..Default::default()
         };
 
