--- conflicted
+++ resolved
@@ -1,14 +1,9 @@
 // TODO: A lot if not all/most of this code is copy pasta from: https://github.com/ralexstokes/ssz-rs/pull/118 which is mostly implemented w.r.t. the spec
 // TODO: Remove this once the above PR lands in ssz-rs
 
-<<<<<<< HEAD
-use ethereum_consensus_types::BeaconBlockHeader;
-use sha2::{Digest, Sha256};
-use ssz_rs::{MerkleizationError, Merkleized, Node};
-=======
+use eth2::BeaconBlockHeader;
 use ethereum_types::Hash256;
 use sha2::{Digest, Sha256};
->>>>>>> 8902f510
 use std::collections::{HashMap, HashSet};
 
 pub type GeneralizedIndex = usize;
