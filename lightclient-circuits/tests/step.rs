#![feature(generic_const_exprs)]

use ark_std::{end_timer, start_timer};
use eth_types::Minimal;
<<<<<<< HEAD
use ethereum_consensus_types::presets::minimal::{LightClientBootstrap, LightClientUpdateCapella};
use ethereum_consensus_types::signing::{compute_domain, DomainType};
use ethereum_consensus_types::{ForkData, Root};
use halo2_base::gates::circuit::CircuitBuilderStage;
use halo2_base::halo2_proofs::{
    halo2curves::bn256::{self, Fr},
    dev::MockProver,
};
use itertools::Itertools;
use light_client_verifier::ZiplineUpdateWitnessCapella;
use lightclient_circuits::LIMB_BITS;
=======
use halo2_base::gates::builder::CircuitBuilderStage;
use halo2_proofs::dev::MockProver;
use halo2curves::bn256;
>>>>>>> 22f7701b
use lightclient_circuits::committee_update_circuit::CommitteeUpdateCircuit;
use lightclient_circuits::sync_step_circuit::SyncStepCircuit;
use lightclient_circuits::util::gen_srs;
use lightclient_circuits::util::AppCircuit;
use lightclient_circuits::util::Eth2ConfigPinning;
use lightclient_circuits::util::Halo2ConfigPinning;
<<<<<<< HEAD
use lightclient_circuits::witness::{CommitteeRotationArgs, SyncStepArgs};
=======
use lightclient_circuits::util::{full_prover, full_verifier};
use lightclient_circuits::witness::SyncStepArgs;
>>>>>>> 22f7701b
use rstest::rstest;
use snark_verifier_sdk::CircuitExt;
use std::path::PathBuf;

<<<<<<< HEAD
    // args.signature_compressed.reverse();
    let pubkeys_uncompressed = zipline_witness
        .committee
        .pubkeys
        .iter()
        .map(|pk| {
            // let p = pk.decompressed_bytes();
            // let mut x = p[0..48].to_vec();
            // let mut y = p[48..96].to_vec();
            // x.reverse();
            // y.reverse();
            // let mut res = vec![];
            // res.append(&mut x);
            // res.append(&mut y);
            // res
            pk.decompressed_bytes()
        })
        .collect_vec();
    args.pubkeys_uncompressed = pubkeys_uncompressed;
    args.pariticipation_bits = zipline_witness
        .light_client_update
        .sync_aggregate
        .sync_committee_bits
        .iter()
        .map(|b| *b)
        .collect();
    args.attested_header = BeaconBlockHeader {
        slot: zipline_witness
            .light_client_update
            .attested_header
            .beacon
            .slot,
        proposer_index: zipline_witness
            .light_client_update
            .attested_header
            .beacon
            .proposer_index as u64,
        parent_root: Node::try_from(
            zipline_witness
                .light_client_update
                .attested_header
                .beacon
                .parent_root
                .as_ref(),
        )
        .unwrap(),
        state_root: Node::try_from(
            zipline_witness
                .light_client_update
                .attested_header
                .beacon
                .state_root
                .as_ref(),
        )
        .unwrap(),
        body_root: Node::try_from(
            zipline_witness
                .light_client_update
                .attested_header
                .beacon
                .body_root
                .as_ref(),
        )
        .unwrap(),
    };
    args.finalized_header = BeaconBlockHeader {
        slot: zipline_witness
            .light_client_update
            .finalized_header
            .beacon
            .slot,
        proposer_index: zipline_witness
            .light_client_update
            .finalized_header
            .beacon
            .proposer_index as u64,
        parent_root: Node::try_from(
            zipline_witness
                .light_client_update
                .finalized_header
                .beacon
                .parent_root
                .as_ref(),
        )
        .unwrap(),
        state_root: Node::try_from(
            zipline_witness
                .light_client_update
                .finalized_header
                .beacon
                .state_root
                .as_ref(),
        )
        .unwrap(),
        body_root: Node::try_from(
            zipline_witness
                .light_client_update
                .finalized_header
                .beacon
                .body_root
                .as_ref(),
        )
        .unwrap(),
    };
    let fork_data = ForkData {
        fork_version: [3, 0, 0, 1],
        genesis_validators_root,
    };
    let signing_domain = compute_domain(DomainType::SyncCommittee, &fork_data).unwrap();
    args.domain = signing_domain;
    args.execution_payload_branch = zipline_witness
        .light_client_update
        .finalized_header
        .execution_branch
        .iter()
        .map(|b| b.0.as_ref().to_vec())
        .collect();
    args.execution_payload_root = {
        let mut execution_payload_header: ExecutionPayloadHeader<
            BYTES_PER_LOGS_BLOOM,
            MAX_EXTRA_DATA_BYTES,
        > = zipline_witness
            .light_client_update
            .finalized_header
            .execution
            .clone()
            .into();

        execution_payload_header
            .hash_tree_root()
            .unwrap()
            .as_ref()
            .to_vec()
    };
    args.finality_branch = zipline_witness
        .light_client_update
        .finality_branch
        .iter()
        .map(|b| b.as_ref().to_vec())
        .collect();
    args
}

fn read_test_files_and_gen_witness(
    path: PathBuf,
) -> (SyncStepArgs<Minimal>, CommitteeRotationArgs<Minimal, Fr>) {
    let bootstrap: LightClientBootstrap =
        load_snappy_ssz(path.join("bootstrap.ssz_snappy").to_str().unwrap()).unwrap();
    let meta: TestMeta = load_yaml(path.join("meta.yaml").to_str().unwrap());
    let steps: Vec<TestStep> = load_yaml(path.join("steps.yaml").to_str().unwrap());

    let genesis_validators_root = Root::try_from(
        hex::decode(meta.genesis_validators_root.trim_start_matches("0x"))
            .unwrap()
            .as_slice(),
    )
    .unwrap();

    let updates = steps
        .iter()
        .filter_map(|step| match step {
            TestStep::ProcessUpdate { update, .. } => {
                let update: LightClientUpdateCapella = load_snappy_ssz(
                    path.join(format!("{}.ssz_snappy", update))
                        .to_str()
                        .unwrap(),
                )
                .unwrap();
                Some(update)
            }
            _ => None,
        })
        .collect::<Vec<_>>();

    let zipline_witness = light_client_verifier::ZiplineUpdateWitnessCapella {
        committee: bootstrap.current_sync_committee,
        light_client_update: updates[0].clone(),
    };
    let sync_wit = to_sync_ciruit_witness(&zipline_witness, genesis_validators_root);

    let mut sync_committee_branch = zipline_witness
        .light_client_update
        .next_sync_committee_branch
        .iter()
        .map(|n| n.as_ref().to_vec())
        .collect_vec();

    let agg_pubkeys_compressed = zipline_witness
        .light_client_update
        .next_sync_committee
        .aggregate_pubkey
        .to_bytes()
        .to_vec();

    let mut agg_pk: ByteVector<48> = ByteVector(Vector::try_from(agg_pubkeys_compressed).unwrap());

    sync_committee_branch.insert(0, agg_pk.hash_tree_root().unwrap().as_ref().to_vec());

    let rotation_wit = CommitteeRotationArgs::<Minimal, Fr> {
        pubkeys_compressed: zipline_witness
            .light_client_update
            .next_sync_committee
            .pubkeys
            .iter()
            .cloned()
            .map(|pk| pk.to_bytes().to_vec())
            .collect_vec(),
        randomness: crypto::constant_randomness(),
        _spec: Default::default(),
        finalized_header: sync_wit.attested_header.clone(),
        sync_committee_branch,
    };
    (sync_wit, rotation_wit)
}
=======
use test_utils::read_test_files_and_gen_witness;
>>>>>>> 22f7701b

#[rstest]
fn test_eth2_spec_mock_1(
    #[files("../consensus-spec-tests/tests/minimal/capella/light_client/sync/pyspec_tests/light_client_sync")]
    #[exclude("deneb*")]
    path: PathBuf,
) {
    run_test_eth2_spec_mock::<16, 20>(path)
}

#[rstest]
fn test_eth2_spec_mock_3(
    #[files("../consensus-spec-tests/tests/minimal/capella/light_client/sync/pyspec_tests/**")]
    #[exclude("deneb*")]
    path: PathBuf,
) {
    run_test_eth2_spec_mock::<17, 20>(path)
}

fn run_test_eth2_spec_mock<const K_ROTATION: u32, const K_SYNC: u32>(path: PathBuf) {
    let (sync_witness, rotation_witness) = read_test_files_and_gen_witness(&path);

    let rotation_circuit = {
        let pinning: Eth2ConfigPinning =
            Eth2ConfigPinning::from_path("./config/committee_update.json");

        CommitteeUpdateCircuit::<Minimal, bn256::Fr>::create_circuit(
            CircuitBuilderStage::Mock,
            Some(pinning),
            &rotation_witness,
            K_ROTATION,
        )
        .unwrap()
    };

    let timer = start_timer!(|| "committee_update mock prover run");
    let prover = MockProver::<bn256::Fr>::run(
        K_ROTATION,
        &rotation_circuit,
        rotation_circuit.instances(), //CommitteeUpdateCircuit::<Minimal, bn256::Fr>::instance(rotation_witness.pubkeys_compressed),
    )
    .unwrap();
    prover.assert_satisfied_par();
    end_timer!(timer);

    let sync_circuit = {
        let pinning: Eth2ConfigPinning = Eth2ConfigPinning::from_path("./config/sync_step.json");

        SyncStepCircuit::<Minimal, bn256::Fr>::create_circuit(
            CircuitBuilderStage::Mock,
            Some(pinning),
            &sync_witness,
            K_SYNC,
        )
        .unwrap()
    };

    let sync_pi_commit = SyncStepCircuit::<Minimal, bn256::Fr>::instance_commitment(&sync_witness, LIMB_BITS);

    let timer = start_timer!(|| "sync_step mock prover run");
    let prover =
        MockProver::<bn256::Fr>::run(K_SYNC, &sync_circuit, vec![vec![sync_pi_commit]]).unwrap();
    prover.assert_satisfied_par();
    end_timer!(timer);
}

#[rstest]
fn test_eth2_spec_proofgen(
    #[files("../consensus-spec-tests/tests/minimal/capella/light_client/sync/pyspec_tests/**")]
    #[exclude("deneb*")]
    path: PathBuf,
) {
    const K: u32 = 20;
    let (witness, _) = read_test_files_and_gen_witness(&path);

    let params = gen_srs(K);
    let pk = SyncStepCircuit::<Minimal, bn256::Fr>::read_or_create_pk(
        &params,
        "../build/sync_step.pkey",
        "./config/sync_step.json",
        false,
        &SyncStepArgs::<Minimal>::default(),
    );

    let _ = SyncStepCircuit::<Minimal, Fr>::gen_proof_shplonk(
        &params,
        &pk,
        "./config/sync_step.json",
        &witness,
    )
    .expect("proof generation & verification should not fail");
}

#[rstest]
fn test_eth2_spec_evm_verify(
    #[files("../consensus-spec-tests/tests/minimal/capella/light_client/sync/pyspec_tests/**")]
    #[exclude("deneb*")]
    path: PathBuf,
) {
    const K: u32 = 21;
    let params = gen_srs(K);

    let pk = SyncStepCircuit::<Minimal, bn256::Fr>::read_or_create_pk(
        &params,
        "../build/sync_step.pkey",
        "./config/sync_step.json",
        false,
        &SyncStepArgs::<Minimal>::default(),
    );

    let (witness, _) = read_test_files_and_gen_witness(&path);

    let pinning = Eth2ConfigPinning::from_path("./config/sync_step.json");

    let circuit = SyncStepCircuit::<Minimal, bn256::Fr>::create_circuit(
        CircuitBuilderStage::Prover,
        Some(pinning),
        &witness,
        K,
    )
    .unwrap();

    let instances = circuit.instances();
    let proof =
        snark_verifier_sdk::evm::gen_evm_proof_shplonk(&params, &pk, circuit, instances.clone());
    println!("proof size: {}", proof.len());
    let deployment_code = SyncStepCircuit::<Minimal, bn256::Fr>::gen_evm_verifier_shplonk(
        &params,
        &pk,
        None::<String>,
        &witness,
    )
    .unwrap();
    println!("deployment_code size: {}", deployment_code.len());
    snark_verifier_sdk::evm::evm_verify(deployment_code, instances, proof);
<<<<<<< HEAD
}

// mod solidity_tests {
//     use super::*;
//     use ethers::{
//         contract::abigen,
//         core::utils::{Anvil, AnvilInstance},
//         middleware::SignerMiddleware,
//         providers::{Http, Provider},
//         signers::{LocalWallet, Signer},
//     };
//     use halo2_base::safe_types::ScalarField;
//     use halo2curves::group::UncompressedEncoding;
//     use lightclient_circuits::poseidon::fq_array_poseidon_native;
//     use std::sync::Arc;

//     /// Ensure that the instance encoding implemented in Solidity matches exactly the instance encoding expected by the circuit
//     #[rstest]
//     #[tokio::test]
//     async fn test_instance_commitment_evm_equivalence(
//         #[files("../consensus-spec-tests/tests/minimal/capella/light_client/sync/pyspec_tests/**")]
//         #[exclude("deneb*")]
//         path: PathBuf,
//     ) -> anyhow::Result<()> {
//         let (witness, _) = read_test_files_and_gen_witness(path);
//         let instance = SyncStepCircuit::<Minimal, bn256::Fr>::instance_commitment(&witness);
//         let poseidon_commitment_le = extract_poseidon_committee_commitment(&witness)?;

//         let anvil_instance = Anvil::new().spawn();
//         let ethclient: Arc<SignerMiddleware<Provider<Http>, _>> = make_client(&anvil_instance);
//         let contract = SyncStepExternal::deploy(ethclient, ())?.send().await?;

//         let result = contract
//             .to_input_commitment(SyncStepInput::from(witness), poseidon_commitment_le)
//             .call()
//             .await?;
//         let mut result_bytes = [0_u8; 32];
//         result.to_little_endian(&mut result_bytes);

//         assert_eq!(bn256::Fr::from_bytes(&result_bytes).unwrap(), instance);
//         Ok(())
//     }

//     abigen!(
//         SyncStepExternal,
//         "../contracts/out/SyncStepExternal.sol/SyncStepExternal.json"
//     );

//     // SyncStepInput type produced by abigen macro matches the solidity struct type
//     impl<Spec: eth_types::Spec> From<SyncStepArgs<Spec>> for SyncStepInput {
//         fn from(args: SyncStepArgs<Spec>) -> Self {
//             let participation = args
//                 .pariticipation_bits
//                 .iter()
//                 .map(|v| *v as u64)
//                 .sum::<u64>();

//             let finalized_header_root: [u8; 32] = args
//                 .finalized_header
//                 .clone()
//                 .hash_tree_root()
//                 .unwrap()
//                 .as_bytes()
//                 .try_into()
//                 .unwrap();

//             let execution_payload_root: [u8; 32] = args.execution_payload_root.try_into().unwrap();

//             SyncStepInput {
//                 attested_slot: args.attested_header.slot,
//                 finalized_slot: args.finalized_header.slot,
//                 participation: participation,
//                 finalized_header_root,
//                 execution_payload_root,
//             }
//         }
//     }

//     fn extract_poseidon_committee_commitment<Spec: eth_types::Spec>(
//         witness: &SyncStepArgs<Spec>,
//     ) -> anyhow::Result<[u8; 32]> {
//         let pubkey_affines = witness
//             .pubkeys_uncompressed
//             .iter()
//             .cloned()
//             .map(|bytes| {
//                 halo2curves::bls12_381::G1Affine::from_uncompressed_unchecked(
//                     &bytes.as_slice().try_into().unwrap(),
//                 )
//                 .unwrap()
//             })
//             .collect_vec();
//         let poseidon_commitment =
//             fq_array_poseidon_native::<bn256::Fr>(pubkey_affines.iter().map(|p| p.x)).unwrap();
//         Ok(poseidon_commitment.to_bytes_le().try_into().unwrap())
//     }

//     /// Return a fresh ethereum chain+client to test against
//     fn make_client(anvil: &AnvilInstance) -> Arc<SignerMiddleware<Provider<Http>, LocalWallet>> {
//         let provider = Provider::<Http>::try_from(anvil.endpoint())
//             .unwrap()
//             .interval(std::time::Duration::from_millis(10u64));
//         let wallet: LocalWallet = anvil.keys()[0].clone().into();

//         let client: SignerMiddleware<Provider<Http>, _> =
//             SignerMiddleware::new(provider, wallet.with_chain_id(anvil.chain_id()));
//         Arc::new(client)
//     }
// }
=======
}
>>>>>>> 22f7701b
<|MERGE_RESOLUTION|>--- conflicted
+++ resolved
@@ -2,257 +2,21 @@
 
 use ark_std::{end_timer, start_timer};
 use eth_types::Minimal;
-<<<<<<< HEAD
-use ethereum_consensus_types::presets::minimal::{LightClientBootstrap, LightClientUpdateCapella};
-use ethereum_consensus_types::signing::{compute_domain, DomainType};
-use ethereum_consensus_types::{ForkData, Root};
-use halo2_base::gates::circuit::CircuitBuilderStage;
-use halo2_base::halo2_proofs::{
-    halo2curves::bn256::{self, Fr},
-    dev::MockProver,
-};
-use itertools::Itertools;
-use light_client_verifier::ZiplineUpdateWitnessCapella;
-use lightclient_circuits::LIMB_BITS;
-=======
 use halo2_base::gates::builder::CircuitBuilderStage;
 use halo2_proofs::dev::MockProver;
 use halo2curves::bn256;
->>>>>>> 22f7701b
 use lightclient_circuits::committee_update_circuit::CommitteeUpdateCircuit;
 use lightclient_circuits::sync_step_circuit::SyncStepCircuit;
 use lightclient_circuits::util::gen_srs;
 use lightclient_circuits::util::AppCircuit;
 use lightclient_circuits::util::Eth2ConfigPinning;
 use lightclient_circuits::util::Halo2ConfigPinning;
-<<<<<<< HEAD
-use lightclient_circuits::witness::{CommitteeRotationArgs, SyncStepArgs};
-=======
-use lightclient_circuits::util::{full_prover, full_verifier};
 use lightclient_circuits::witness::SyncStepArgs;
->>>>>>> 22f7701b
 use rstest::rstest;
 use snark_verifier_sdk::CircuitExt;
 use std::path::PathBuf;
 
-<<<<<<< HEAD
-    // args.signature_compressed.reverse();
-    let pubkeys_uncompressed = zipline_witness
-        .committee
-        .pubkeys
-        .iter()
-        .map(|pk| {
-            // let p = pk.decompressed_bytes();
-            // let mut x = p[0..48].to_vec();
-            // let mut y = p[48..96].to_vec();
-            // x.reverse();
-            // y.reverse();
-            // let mut res = vec![];
-            // res.append(&mut x);
-            // res.append(&mut y);
-            // res
-            pk.decompressed_bytes()
-        })
-        .collect_vec();
-    args.pubkeys_uncompressed = pubkeys_uncompressed;
-    args.pariticipation_bits = zipline_witness
-        .light_client_update
-        .sync_aggregate
-        .sync_committee_bits
-        .iter()
-        .map(|b| *b)
-        .collect();
-    args.attested_header = BeaconBlockHeader {
-        slot: zipline_witness
-            .light_client_update
-            .attested_header
-            .beacon
-            .slot,
-        proposer_index: zipline_witness
-            .light_client_update
-            .attested_header
-            .beacon
-            .proposer_index as u64,
-        parent_root: Node::try_from(
-            zipline_witness
-                .light_client_update
-                .attested_header
-                .beacon
-                .parent_root
-                .as_ref(),
-        )
-        .unwrap(),
-        state_root: Node::try_from(
-            zipline_witness
-                .light_client_update
-                .attested_header
-                .beacon
-                .state_root
-                .as_ref(),
-        )
-        .unwrap(),
-        body_root: Node::try_from(
-            zipline_witness
-                .light_client_update
-                .attested_header
-                .beacon
-                .body_root
-                .as_ref(),
-        )
-        .unwrap(),
-    };
-    args.finalized_header = BeaconBlockHeader {
-        slot: zipline_witness
-            .light_client_update
-            .finalized_header
-            .beacon
-            .slot,
-        proposer_index: zipline_witness
-            .light_client_update
-            .finalized_header
-            .beacon
-            .proposer_index as u64,
-        parent_root: Node::try_from(
-            zipline_witness
-                .light_client_update
-                .finalized_header
-                .beacon
-                .parent_root
-                .as_ref(),
-        )
-        .unwrap(),
-        state_root: Node::try_from(
-            zipline_witness
-                .light_client_update
-                .finalized_header
-                .beacon
-                .state_root
-                .as_ref(),
-        )
-        .unwrap(),
-        body_root: Node::try_from(
-            zipline_witness
-                .light_client_update
-                .finalized_header
-                .beacon
-                .body_root
-                .as_ref(),
-        )
-        .unwrap(),
-    };
-    let fork_data = ForkData {
-        fork_version: [3, 0, 0, 1],
-        genesis_validators_root,
-    };
-    let signing_domain = compute_domain(DomainType::SyncCommittee, &fork_data).unwrap();
-    args.domain = signing_domain;
-    args.execution_payload_branch = zipline_witness
-        .light_client_update
-        .finalized_header
-        .execution_branch
-        .iter()
-        .map(|b| b.0.as_ref().to_vec())
-        .collect();
-    args.execution_payload_root = {
-        let mut execution_payload_header: ExecutionPayloadHeader<
-            BYTES_PER_LOGS_BLOOM,
-            MAX_EXTRA_DATA_BYTES,
-        > = zipline_witness
-            .light_client_update
-            .finalized_header
-            .execution
-            .clone()
-            .into();
-
-        execution_payload_header
-            .hash_tree_root()
-            .unwrap()
-            .as_ref()
-            .to_vec()
-    };
-    args.finality_branch = zipline_witness
-        .light_client_update
-        .finality_branch
-        .iter()
-        .map(|b| b.as_ref().to_vec())
-        .collect();
-    args
-}
-
-fn read_test_files_and_gen_witness(
-    path: PathBuf,
-) -> (SyncStepArgs<Minimal>, CommitteeRotationArgs<Minimal, Fr>) {
-    let bootstrap: LightClientBootstrap =
-        load_snappy_ssz(path.join("bootstrap.ssz_snappy").to_str().unwrap()).unwrap();
-    let meta: TestMeta = load_yaml(path.join("meta.yaml").to_str().unwrap());
-    let steps: Vec<TestStep> = load_yaml(path.join("steps.yaml").to_str().unwrap());
-
-    let genesis_validators_root = Root::try_from(
-        hex::decode(meta.genesis_validators_root.trim_start_matches("0x"))
-            .unwrap()
-            .as_slice(),
-    )
-    .unwrap();
-
-    let updates = steps
-        .iter()
-        .filter_map(|step| match step {
-            TestStep::ProcessUpdate { update, .. } => {
-                let update: LightClientUpdateCapella = load_snappy_ssz(
-                    path.join(format!("{}.ssz_snappy", update))
-                        .to_str()
-                        .unwrap(),
-                )
-                .unwrap();
-                Some(update)
-            }
-            _ => None,
-        })
-        .collect::<Vec<_>>();
-
-    let zipline_witness = light_client_verifier::ZiplineUpdateWitnessCapella {
-        committee: bootstrap.current_sync_committee,
-        light_client_update: updates[0].clone(),
-    };
-    let sync_wit = to_sync_ciruit_witness(&zipline_witness, genesis_validators_root);
-
-    let mut sync_committee_branch = zipline_witness
-        .light_client_update
-        .next_sync_committee_branch
-        .iter()
-        .map(|n| n.as_ref().to_vec())
-        .collect_vec();
-
-    let agg_pubkeys_compressed = zipline_witness
-        .light_client_update
-        .next_sync_committee
-        .aggregate_pubkey
-        .to_bytes()
-        .to_vec();
-
-    let mut agg_pk: ByteVector<48> = ByteVector(Vector::try_from(agg_pubkeys_compressed).unwrap());
-
-    sync_committee_branch.insert(0, agg_pk.hash_tree_root().unwrap().as_ref().to_vec());
-
-    let rotation_wit = CommitteeRotationArgs::<Minimal, Fr> {
-        pubkeys_compressed: zipline_witness
-            .light_client_update
-            .next_sync_committee
-            .pubkeys
-            .iter()
-            .cloned()
-            .map(|pk| pk.to_bytes().to_vec())
-            .collect_vec(),
-        randomness: crypto::constant_randomness(),
-        _spec: Default::default(),
-        finalized_header: sync_wit.attested_header.clone(),
-        sync_committee_branch,
-    };
-    (sync_wit, rotation_wit)
-}
-=======
 use test_utils::read_test_files_and_gen_witness;
->>>>>>> 22f7701b
 
 #[rstest]
 fn test_eth2_spec_mock_1(
@@ -388,116 +152,4 @@
     .unwrap();
     println!("deployment_code size: {}", deployment_code.len());
     snark_verifier_sdk::evm::evm_verify(deployment_code, instances, proof);
-<<<<<<< HEAD
-}
-
-// mod solidity_tests {
-//     use super::*;
-//     use ethers::{
-//         contract::abigen,
-//         core::utils::{Anvil, AnvilInstance},
-//         middleware::SignerMiddleware,
-//         providers::{Http, Provider},
-//         signers::{LocalWallet, Signer},
-//     };
-//     use halo2_base::safe_types::ScalarField;
-//     use halo2curves::group::UncompressedEncoding;
-//     use lightclient_circuits::poseidon::fq_array_poseidon_native;
-//     use std::sync::Arc;
-
-//     /// Ensure that the instance encoding implemented in Solidity matches exactly the instance encoding expected by the circuit
-//     #[rstest]
-//     #[tokio::test]
-//     async fn test_instance_commitment_evm_equivalence(
-//         #[files("../consensus-spec-tests/tests/minimal/capella/light_client/sync/pyspec_tests/**")]
-//         #[exclude("deneb*")]
-//         path: PathBuf,
-//     ) -> anyhow::Result<()> {
-//         let (witness, _) = read_test_files_and_gen_witness(path);
-//         let instance = SyncStepCircuit::<Minimal, bn256::Fr>::instance_commitment(&witness);
-//         let poseidon_commitment_le = extract_poseidon_committee_commitment(&witness)?;
-
-//         let anvil_instance = Anvil::new().spawn();
-//         let ethclient: Arc<SignerMiddleware<Provider<Http>, _>> = make_client(&anvil_instance);
-//         let contract = SyncStepExternal::deploy(ethclient, ())?.send().await?;
-
-//         let result = contract
-//             .to_input_commitment(SyncStepInput::from(witness), poseidon_commitment_le)
-//             .call()
-//             .await?;
-//         let mut result_bytes = [0_u8; 32];
-//         result.to_little_endian(&mut result_bytes);
-
-//         assert_eq!(bn256::Fr::from_bytes(&result_bytes).unwrap(), instance);
-//         Ok(())
-//     }
-
-//     abigen!(
-//         SyncStepExternal,
-//         "../contracts/out/SyncStepExternal.sol/SyncStepExternal.json"
-//     );
-
-//     // SyncStepInput type produced by abigen macro matches the solidity struct type
-//     impl<Spec: eth_types::Spec> From<SyncStepArgs<Spec>> for SyncStepInput {
-//         fn from(args: SyncStepArgs<Spec>) -> Self {
-//             let participation = args
-//                 .pariticipation_bits
-//                 .iter()
-//                 .map(|v| *v as u64)
-//                 .sum::<u64>();
-
-//             let finalized_header_root: [u8; 32] = args
-//                 .finalized_header
-//                 .clone()
-//                 .hash_tree_root()
-//                 .unwrap()
-//                 .as_bytes()
-//                 .try_into()
-//                 .unwrap();
-
-//             let execution_payload_root: [u8; 32] = args.execution_payload_root.try_into().unwrap();
-
-//             SyncStepInput {
-//                 attested_slot: args.attested_header.slot,
-//                 finalized_slot: args.finalized_header.slot,
-//                 participation: participation,
-//                 finalized_header_root,
-//                 execution_payload_root,
-//             }
-//         }
-//     }
-
-//     fn extract_poseidon_committee_commitment<Spec: eth_types::Spec>(
-//         witness: &SyncStepArgs<Spec>,
-//     ) -> anyhow::Result<[u8; 32]> {
-//         let pubkey_affines = witness
-//             .pubkeys_uncompressed
-//             .iter()
-//             .cloned()
-//             .map(|bytes| {
-//                 halo2curves::bls12_381::G1Affine::from_uncompressed_unchecked(
-//                     &bytes.as_slice().try_into().unwrap(),
-//                 )
-//                 .unwrap()
-//             })
-//             .collect_vec();
-//         let poseidon_commitment =
-//             fq_array_poseidon_native::<bn256::Fr>(pubkey_affines.iter().map(|p| p.x)).unwrap();
-//         Ok(poseidon_commitment.to_bytes_le().try_into().unwrap())
-//     }
-
-//     /// Return a fresh ethereum chain+client to test against
-//     fn make_client(anvil: &AnvilInstance) -> Arc<SignerMiddleware<Provider<Http>, LocalWallet>> {
-//         let provider = Provider::<Http>::try_from(anvil.endpoint())
-//             .unwrap()
-//             .interval(std::time::Duration::from_millis(10u64));
-//         let wallet: LocalWallet = anvil.keys()[0].clone().into();
-
-//         let client: SignerMiddleware<Provider<Http>, _> =
-//             SignerMiddleware::new(provider, wallet.with_chain_id(anvil.chain_id()));
-//         Arc::new(client)
-//     }
-// }
-=======
-}
->>>>>>> 22f7701b
+}