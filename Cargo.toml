--- conflicted
+++ resolved
@@ -1,11 +1,7 @@
 [workspace]
-<<<<<<< HEAD
-members = ["lightclient-circuits", "preprocessor", "eth-types", "prover"]
+members = ["lightclient-circuits", "prover", "preprocessor", "eth-types", "contract-tests", "test-utils", "contracts"]
 
 resolver = "2"
-=======
-members = ["lightclient-circuits", "prover", "preprocessor", "eth-types", "contract-tests", "test-utils", "contracts"]
->>>>>>> 22f7701b
 
 # Definition of benchmarks profile to use.
 [profile.bench]
@@ -27,36 +23,9 @@
 lto = "thin"
 incremental = true
 
-<<<<<<< HEAD
 [patch."https://github.com/axiom-crypto/halo2curves"]
 # halo2curves = { git = "https://github.com/timoftime/halo2curves", branch = "bls12-381/hash_to_curve" }
 halo2curves = { path = "../halo2curves" }
-
-[patch."https://github.com/axiom-crypto/halo2-lib"]
-# halo2-base = { git = "https://github.com/timoftime/halo2-lib", rev = "765f52c", default-features = false, features = [
-#     "halo2-pse",
-#     "display",
-# ] }
-# halo2-ecc = { git = "https://github.com/timoftime/halo2-lib", rev = "765f52c", default-features = false, features = [
-#     "halo2-pse",
-# ] }
-
-
-halo2-base = { path = "../halo2-lib/halo2-base", default-features = false, features = [
-    "halo2-pse",
-    "display",
-] }
-halo2-ecc = { path = "../halo2-lib/halo2-ecc", default-features = false, features = [
-    "halo2-pse",
-] }
-# poseidon = { path = "../halo2-lib/hashes/poseidon", default-features = false }
-
-[patch."https://github.com/axiom-crypto/snark-verifier.git"]
-# snark-verifier = { git = "https://github.com/timoftime/snark-verifier", branch = "timoftime/bump-revm", default-features = false }
-# snark-verifier-sdk = { git = "https://github.com/timoftime/snark-verifier", branch = "timoftime/bump-revm", default-features = false }
-snark-verifier = { path = "../snark-verifier/snark-verifier" }
-snark-verifier-sdk = { path = "../snark-verifier/snark-verifier-sdk" }
-=======
 [workspace.dependencies]
 lightclient-circuits = { path = "lightclient-circuits" }
 test-utils = { path = "test-utils" }
@@ -144,26 +113,18 @@
 poseidon = { git = "https://github.com/timoftime/halo2-lib", rev = "95bf9a5ce6b62a3f28b163748a7494281d814496" }
 
 [patch."https://github.com/axiom-crypto/snark-verifier.git"]
-snark-verifier = { git = "https://github.com/timoftime/snark-verifier", branch = "timoftime/bump-revm" }
-snark-verifier-sdk = { git = "https://github.com/timoftime/snark-verifier", branch = "timoftime/bump-revm" }
->>>>>>> 22f7701b
+# snark-verifier = { git = "https://github.com/timoftime/snark-verifier", branch = "timoftime/bump-revm", default-features = false }
+# snark-verifier-sdk = { git = "https://github.com/timoftime/snark-verifier", branch = "timoftime/bump-revm", default-features = false }
+snark-verifier = { path = "../snark-verifier/snark-verifier" }
+snark-verifier-sdk = { path = "../snark-verifier/snark-verifier-sdk" }
 
 [patch."https://github.com/ralexstokes/ssz-rs"]
 ssz-rs = { git = "https://github.com/polytope-labs/ssz-rs", branch = "main" }
 
 [patch."https://github.com/polytope-labs/sync-committee-rs"]
-<<<<<<< HEAD
-sync-committee-prover = { git = "https://github.com/timoftime/sync-committee-rs", branch = "dev/accept-ssz", features = [
-    "testnet",
-] }
-sync-committee-primitives = { git = "https://github.com/timoftime/sync-committee-rs", branch = "dev/accept-ssz", features = [
-    "testnet",
-] }
+sync-committee-prover = { git = "https://github.com/timoftime/sync-committee-rs", branch = "dev/accept-ssz" }
+sync-committee-primitives = { git = "https://github.com/timoftime/sync-committee-rs", branch = "dev/accept-ssz" }
 
 [patch."https://github.com/privacy-scaling-explorations/halo2curves"]
 # # halo2curves = { git = "https://github.com/sygma-protocol/halo2curves", branch = "bls12-381/hash_to_curve" }
-# halo2curves = { path = "../halo2curves-pse" }
-=======
-sync-committee-prover = { git = "https://github.com/timoftime/sync-committee-rs", branch = "dev/accept-ssz" }
-sync-committee-primitives = { git = "https://github.com/timoftime/sync-committee-rs", branch = "dev/accept-ssz" }
->>>>>>> 22f7701b
+# halo2curves = { path = "../halo2curves-pse" }