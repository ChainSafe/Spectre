--- conflicted
+++ resolved
@@ -41,13 +41,8 @@
 
 
 # halo2
-<<<<<<< HEAD
-halo2-base = { git = "https://github.com/axiom-crypto/halo2-lib", branch = "community-edition", default-features = false, features = [
+halo2-base = { git = "https://github.com/axiom-crypto/halo2-lib", tag = "v0.4.1", default-features = false, features = [
     "halo2-axiom",
-=======
-halo2-base = { git = "https://github.com/axiom-crypto/halo2-lib", tag = "v0.4.1", default-features = false, features = [
-    "halo2-pse",
->>>>>>> e02fc74d
     "display",
     "jemallocator",
 ] }
@@ -57,22 +52,12 @@
 halo2curves = { package = "halo2curves-axiom", version = "=0.5.2" }
 
 # verifier SDK
-<<<<<<< HEAD
-snark-verifier = { git = "https://github.com/axiom-crypto/snark-verifier.git", branch = "community-edition", default-features = false, features = [
-    "halo2-axiom",
-=======
 snark-verifier = { git = "https://github.com/axiom-crypto/snark-verifier.git", tag = "v0.1.6", default-features = false, features = [
->>>>>>> e02fc74d
     "display",
     "loader_halo2",
     "loader_evm",
 ] }
-<<<<<<< HEAD
-snark-verifier-sdk = { git = "https://github.com/axiom-crypto/snark-verifier.git", branch = "community-edition", default-features = false, features = [
-    "halo2-axiom",
-=======
 snark-verifier-sdk = { git = "https://github.com/axiom-crypto/snark-verifier.git", tag = "v0.1.6", default-features = false, features = [
->>>>>>> e02fc74d
     "display",
     "loader_halo2",
     "loader_evm",
@@ -88,11 +73,7 @@
 num-bigint = { version = "0.4", features = ["rand"] }
 pasta_curves = "0.5.1"
 ff = "0.13"
-<<<<<<< HEAD
-sha2 = { version = "0.10.8", features = ["compress"] }
-=======
 sha2 = { version = "0.10", features = ["compress"] }
->>>>>>> e02fc74d
 uint = "0.9.1"
 
 # misc
@@ -106,32 +87,6 @@
 
 [patch.crates-io]
 ssz_rs = { git = "https://github.com/ralexstokes/ssz-rs", rev = "5f1ec833718efa07bbbff427ab28a1eeaa706164" }
-<<<<<<< HEAD
-# halo2-base = { git = "https://github.com/timoftime/halo2-lib", branch = "feat/zkevm-sha256-builder" }
-# halo2-ecc = { git = "https://github.com/timoftime/halo2-lib", branch = "feat/zkevm-sha256-builder" }
-# zkevm-hashes = { git = "https://github.com/timoftime/halo2-lib", branch = "feat/zkevm-sha256-builder" }
-halo2-base = { path = "../halo2-lib/halo2-base" }
-halo2-ecc = { path = "../halo2-lib/halo2-ecc" }
-zkevm-hashes = { path = "../halo2-lib/hashes/zkevm" }
-
-[patch."https://github.com/axiom-crypto/halo2-lib"]
-# halo2-base = { git = "https://github.com/timoftime/halo2-lib", branch = "feat/zkevm-sha256-builder" }
-# halo2-ecc = { git = "https://github.com/timoftime/halo2-lib", branch = "feat/zkevm-sha256-builder" }
-# zkevm-hashes = { git = "https://github.com/timoftime/halo2-lib", branch = "feat/zkevm-sha256-builder" }
-halo2-base = { path = "../halo2-lib/halo2-base" }
-halo2-ecc = { path = "../halo2-lib/halo2-ecc" }
-zkevm-hashes = { path = "../halo2-lib/hashes/zkevm" }
-
-
-# [patch."https://github.com/axiom-crypto/snark-verifier.git"]
-# snark-verifier = { git = "https://github.com/timoftime/snark-verifier", branch = "yul-codegen"  }
-# snark-verifier-sdk = { git = "https://github.com/timoftime/snark-verifier", branch = "yul-codegen" }
-# snark-verifier = { path = "../snark-verifier/snark-verifier" }
-# snark-verifier-sdk = { path = "../snark-verifier/snark-verifier-sdk" }
-
-# [patch."https://github.com/privacy-scaling-explorations/halo2.git"]
-# halo2_proofs = { path = "../halo2/halo2_proofs" }
-=======
 halo2-base = { git = "https://github.com/nulltea/halo2-lib", branch = "feat/zkevm-sha256-builder" }
 halo2-ecc = { git = "https://github.com/nulltea/halo2-lib", branch = "feat/zkevm-sha256-builder" }
 zkevm-hashes = { git = "https://github.com/nulltea/halo2-lib", branch = "feat/zkevm-sha256-builder" }
@@ -145,4 +100,3 @@
 [patch."https://github.com/axiom-crypto/snark-verifier.git"]
 snark-verifier = { git = "https://github.com/nulltea/snark-verifier", branch = "yul-codegen" }
 snark-verifier-sdk = { git = "https://github.com/nulltea/snark-verifier", branch = "yul-codegen" }
->>>>>>> e02fc74d
