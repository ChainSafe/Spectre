[workspace]
members = ["lightclient-circuits", "eth-types"]

# Definition of benchmarks profile to use.
[profile.bench]
opt-level = 3
debug = false
debug-assertions = false
overflow-checks = false
rpath = false
lto = "thin"
incremental = false
codegen-units = 1

[profile.release]
opt-level = 3
debug = false
debug-assertions = true
overflow-checks = true
rpath = false
lto = "thin"
incremental = true

[patch."https://github.com/privacy-scaling-explorations/halo2curves"]
halo2curves = { git = "https://github.com/timoftime/halo2curves", branch = "dev/bls12_381" }
# halo2curves = { path = "../halo2curves" }

[patch."https://github.com/axiom-crypto/halo2-lib"]
<<<<<<< HEAD
halo2-base = { git = "https://github.com/timoftime/halo2-lib", rev = "03c7baedeae208b21359e542b8683644b3eb1ac2", default-features = false, features = [
    "halo2-pse",
    "display",
] }
halo2-ecc = { git = "https://github.com/timoftime/halo2-lib", rev = "03c7baedeae208b21359e542b8683644b3eb1ac2", default-features = false }
poseidon = { git = "https://github.com/timoftime/halo2-lib", rev = "03c7baedeae208b21359e542b8683644b3eb1ac2", default-features = false }
=======
halo2-base = { git = "https://github.com/timoftime/halo2-lib", rev = "d3455345c40fdee4462e400b55b94559c6d494e9", default-features = false, features = [
    "halo2-pse",
    "display",
] }
halo2-ecc = { git = "https://github.com/timoftime/halo2-lib", rev = "d3455345c40fdee4462e400b55b94559c6d494e9", default-features = false }
poseidon = { git = "https://github.com/timoftime/halo2-lib", rev = "d3455345c40fdee4462e400b55b94559c6d494e9", default-features = false }
>>>>>>> 083c264d

# halo2-base = { path = "../halo2-lib/halo2-base", default-features = false, features = [
#     "halo2-pse",
#     "display",
# ] }
# halo2-ecc = { path = "../halo2-lib/halo2-ecc", default-features = false }
# poseidon = { path = "../halo2-lib/hashes/poseidon", default-features = false }

[patch."https://github.com/axiom-crypto/snark-verifier.git"]
snark-verifier = { git = "https://github.com/timoftime/snark-verifier", branch = "timoftime/bump-revm", default-features = false }
snark-verifier-sdk = { git = "https://github.com/timoftime/snark-verifier", branch = "timoftime/bump-revm", default-features = false }


# [patch."https://github.com/timoftime/halo2curves"]
# halo2curves = { path = "../halo2curves" }

[patch."https://github.com/ralexstokes/ssz-rs"]
ssz-rs = { git = "https://github.com/polytope-labs/ssz-rs", branch = "seun/ssz-merkle-multi-proof-phase-1" }<|MERGE_RESOLUTION|>--- conflicted
+++ resolved
@@ -26,21 +26,12 @@
 # halo2curves = { path = "../halo2curves" }
 
 [patch."https://github.com/axiom-crypto/halo2-lib"]
-<<<<<<< HEAD
 halo2-base = { git = "https://github.com/timoftime/halo2-lib", rev = "03c7baedeae208b21359e542b8683644b3eb1ac2", default-features = false, features = [
     "halo2-pse",
     "display",
 ] }
 halo2-ecc = { git = "https://github.com/timoftime/halo2-lib", rev = "03c7baedeae208b21359e542b8683644b3eb1ac2", default-features = false }
 poseidon = { git = "https://github.com/timoftime/halo2-lib", rev = "03c7baedeae208b21359e542b8683644b3eb1ac2", default-features = false }
-=======
-halo2-base = { git = "https://github.com/timoftime/halo2-lib", rev = "d3455345c40fdee4462e400b55b94559c6d494e9", default-features = false, features = [
-    "halo2-pse",
-    "display",
-] }
-halo2-ecc = { git = "https://github.com/timoftime/halo2-lib", rev = "d3455345c40fdee4462e400b55b94559c6d494e9", default-features = false }
-poseidon = { git = "https://github.com/timoftime/halo2-lib", rev = "d3455345c40fdee4462e400b55b94559c6d494e9", default-features = false }
->>>>>>> 083c264d
 
 # halo2-base = { path = "../halo2-lib/halo2-base", default-features = false, features = [
 #     "halo2-pse",
