--- conflicted
+++ resolved
@@ -74,15 +74,9 @@
 # crypto
 group = "0.13"
 num-bigint = { version = "0.4", features = ["rand"] }
-<<<<<<< HEAD
 pasta_curves = "0.5.1"
 ff = "0.13"
-sha2 = { version = "0.10.6", features = ["compress"] }
-=======
-pasta_curves = "0.4.1"
-ff = "0.12"
 sha2 = { version = "0.9", features = ["compress"] }
->>>>>>> d9124437
 uint = "0.9.1"
 ark-std = { version = "0.4.0", features = ["print-trace"] }
 
