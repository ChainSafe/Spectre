--- conflicted
+++ resolved
@@ -56,17 +56,11 @@
         if (syncCommitteePoseidons[currentPeriod] == 0) {
             revert("Sync committee not yet set for this period");
         }
-<<<<<<< HEAD
         uint256[14] memory pubInputs = input.toPublicInputs(
             syncCommitteePoseidons[currentPeriod]
         );
 
         bool success = stepVerifier.verify(pubInputs, proof);
-=======
-        uint256 instanceCommitment = input.toInputCommitment();
-
-        bool success = stepVerifier.verify([instanceCommitment, syncCommitteePoseidons[currentPeriod]], proof);
->>>>>>> 915c7d22
         if (!success) {
             revert("Proof verification failed");
         }
@@ -92,7 +86,6 @@
         // This allows trusting that the current sync committee has signed off on the finalizedHeaderRoot which is used as the base of the SSZ proof
         // that checks the new committee is in the beacon state 'next_sync_committee' field. It also allows trusting the finalizedSlot which is
         // used to calculate the sync period that the new committee belongs to.
-<<<<<<< HEAD
         uint256 attestingPeriod = getSyncCommitteePeriod(
             stepInput.attestedSlot
         );
@@ -102,11 +95,6 @@
         );
 
         bool stepSuccess = stepVerifier.verify(stepVeriferInputs, stepProof);
-=======
-        uint256 attestingPeriod = getSyncCommitteePeriod(stepInput.attestedSlot);
-        uint256 instanceCommitment = stepInput.toInputCommitment();
-        bool stepSuccess = stepVerifier.verify([instanceCommitment, syncCommitteePoseidons[attestingPeriod]], stepProof);
->>>>>>> 915c7d22
         if (!stepSuccess) {
             revert("Step proof verification failed");
         }
