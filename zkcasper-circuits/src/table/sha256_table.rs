use super::*;
use crate::{util::rlc, witness::HashInput};
use halo2_proofs::circuit::AssignedCell;
use itertools::Itertools;
use sha2::Digest;

/// Keccak Table, used to verify keccak hashing from RLC'ed input.
#[derive(Clone, Debug)]
pub struct SHA256Table {
    /// True when the row is enabled
    pub is_enabled: Column<Advice>,
    /// Byte array input parts as `RLC(input[i])`
    pub input_chunks: [Column<Advice>; 2],
    /// Byte array first input as `RLC(input[i])`
    pub input_rlc: Column<Advice>,
    /// Length of first+second inputs
    pub input_len: Column<Advice>,
    /// RLC of the hash result
    pub hash_rlc: Column<Advice>,
}

impl<F: Field> LookupTable<F> for SHA256Table {
    fn columns(&self) -> Vec<Column<Any>> {
        vec![
            self.is_enabled.into(),
            self.input_chunks[0].into(),
            self.input_chunks[1].into(),
            self.input_rlc.into(),
            self.input_len.into(),
            self.hash_rlc.into(),
        ]
    }

    fn annotations(&self) -> Vec<String> {
        vec![
            String::from("is_enabled"),
            String::from("left_chunk"),
            String::from("right_chunk"),
            String::from("input_rlc"),
            String::from("input_len"),
            String::from("hash_rlc"),
        ]
    }
}

impl SHA256Table {
    /// Construct a new KeccakTable
    pub fn construct<F: Field>(meta: &mut ConstraintSystem<F>) -> Self {
        Self {
            is_enabled: meta.advice_column(),
            input_chunks: [
                meta.advice_column_in(SecondPhase),
                meta.advice_column_in(SecondPhase),
            ],
            input_rlc: meta.advice_column_in(SecondPhase),
            input_len: meta.advice_column(),
            hash_rlc: meta.advice_column_in(SecondPhase),
        }
    }

    /// Assign a table row for keccak table
    pub fn assign_row<F: Field>(
        &self,
        region: &mut Region<F>,
        offset: usize,
        values: [Value<F>; 6],
    ) -> Result<[AssignedCell<F, F>; 6], Error> {
        <SHA256Table as LookupTable<F>>::advice_columns(self)
            .iter()
            .zip(values.iter())
            .map(|(&column, value)| {
                region.assign_advice(|| format!("assign {}", offset), column, offset, || *value)
            })
            .collect::<Result<Vec<_>, _>>()
            .map(|res| res.try_into().unwrap())
    }

    pub fn build_lookup<F: Field>(
        &self,
        meta: &mut VirtualCells<'_, F>,
        enable: Expression<F>,
        fst: Expression<F>,
        snd: Expression<F>,
        hash: Expression<F>,
    ) -> Vec<(Expression<F>, Expression<F>)> {
        vec![
            (
                enable.clone(),
                meta.query_advice(self.is_enabled, Rotation::cur()),
            ),
            (
                enable.clone() * fst,
                meta.query_advice(self.input_chunks[0], Rotation::cur()),
            ),
            (
                enable.clone() * snd,
                meta.query_advice(self.input_chunks[1], Rotation::cur()),
            ),
            (
                enable * hash,
                meta.query_advice(self.hash_rlc, Rotation::cur()),
            ),
        ]
    }

    /// Load sha256 table without running the full sha256 circuit.
    pub fn dev_load<'a, F: Field>(
        &self,
        layouter: &mut impl Layouter<F>,
        inputs: impl IntoIterator<Item = &'a HashInput<u8>> + Clone,
        challenge: Value<F>,
    ) -> Result<(), Error> {
        layouter.assign_region(
            || "sha256 table",
            |mut region| {
                self.annotate_columns_in_region(&mut region);

                let sha256_table_columns = <SHA256Table as LookupTable<F>>::advice_columns(self);
                for (offset, input) in inputs.clone().into_iter().enumerate() {
                    let row = Self::assignments_dev(input, challenge);

                    for (&column, value) in sha256_table_columns.iter().zip_eq(row) {
                        region.assign_advice(
                            || format!("sha256 table row {}", offset),
                            column,
                            offset,
                            || value,
                        )?;
                    }
                }
                Ok(())
            },
        )
    }

    /// Generate the sha256 table assignments from a byte array input.
    fn assignments_dev<F: Field>(input: &HashInput<u8>, challenge: Value<F>) -> [Value<F>; 6] {
        let (input_chunks, input_rlc, preimage) = match input {
            HashInput::Single(inner) => {
                let input_rlc = if inner.is_rlc {
                    challenge.map(|randomness| rlc::value(&inner.bytes, randomness))
                } else {
                    Value::known(F::from_bytes_le_unsecure(&inner.bytes))
                };

                (
                    [input_rlc, Value::known(F::zero())],
                    input_rlc,
                    inner.bytes.clone(),
                )
            }
<<<<<<< HEAD
            HashInput::TwoToOne {
                left,
                right,
                is_rlc,
            } => {
=======
            HashInput::TwoToOne(left, right) => {
>>>>>>> 4347b012
                let chunk_rlcs = [
                    challenge.map(|randomness| rlc::value(&left.bytes, randomness)),
                    challenge.map(|randomness| rlc::value(&right.bytes, randomness)),
                ];
                let chunk_vals = [
                    F::from_bytes_le_unsecure(&left.bytes),
                    F::from_bytes_le_unsecure(&right.bytes),
                ];
                let preimage = input.clone().to_vec();
                let input_rlc = challenge.map(|randomness| rlc::value(&preimage, randomness));

                let input_chunks = [
<<<<<<< HEAD
                    if is_rlc[0] {
=======
                    if left.is_rlc {
>>>>>>> 4347b012
                        chunk_rlcs[0]
                    } else {
                        Value::known(chunk_vals[0])
                    },
<<<<<<< HEAD
                    if is_rlc[1] {
=======
                    if right.is_rlc {
>>>>>>> 4347b012
                        chunk_rlcs[1]
                    } else {
                        Value::known(chunk_vals[1])
                    },
                ];

                (input_chunks, input_rlc, preimage)
            }
        };

        let input_len = F::from(preimage.len() as u64);

        let output = sha2::Sha256::digest(preimage).to_vec();
        let output_rlc = challenge.map(|randomness| rlc::value(&output, randomness));

        [
            Value::known(F::one()),
            input_chunks[0],
            input_chunks[1],
            input_rlc,
            Value::known(input_len),
            output_rlc,
        ]
    }
}<|MERGE_RESOLUTION|>--- conflicted
+++ resolved
@@ -149,15 +149,7 @@
                     inner.bytes.clone(),
                 )
             }
-<<<<<<< HEAD
-            HashInput::TwoToOne {
-                left,
-                right,
-                is_rlc,
-            } => {
-=======
             HashInput::TwoToOne(left, right) => {
->>>>>>> 4347b012
                 let chunk_rlcs = [
                     challenge.map(|randomness| rlc::value(&left.bytes, randomness)),
                     challenge.map(|randomness| rlc::value(&right.bytes, randomness)),
@@ -170,20 +162,12 @@
                 let input_rlc = challenge.map(|randomness| rlc::value(&preimage, randomness));
 
                 let input_chunks = [
-<<<<<<< HEAD
-                    if is_rlc[0] {
-=======
                     if left.is_rlc {
->>>>>>> 4347b012
                         chunk_rlcs[0]
                     } else {
                         Value::known(chunk_vals[0])
                     },
-<<<<<<< HEAD
-                    if is_rlc[1] {
-=======
                     if right.is_rlc {
->>>>>>> 4347b012
                         chunk_rlcs[1]
                     } else {
                         Value::known(chunk_vals[1])
