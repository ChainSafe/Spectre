--- conflicted
+++ resolved
@@ -7,40 +7,21 @@
 use ethereum_consensus_types::presets::minimal::{LightClientBootstrap, LightClientUpdateCapella};
 use ethereum_consensus_types::signing::{compute_domain, DomainType};
 use ethereum_consensus_types::{ForkData, Root};
-<<<<<<< HEAD
 use halo2curves::bls12_381;
 use halo2curves::group::UncompressedEncoding;
 use itertools::Itertools;
 use light_client_verifier::ZiplineUpdateWitnessCapella;
 use lightclient_circuits::gadget::crypto;
 use lightclient_circuits::halo2_proofs::halo2curves::bn256::{self, Fr};
-use lightclient_circuits::poseidon::fq_array_poseidon_native;
-=======
-
-use halo2curves::bn256::Fr;
-
-use itertools::Itertools;
-use light_client_verifier::ZiplineUpdateWitnessCapella;
-use lightclient_circuits::gadget::crypto;
 use lightclient_circuits::poseidon::{
     poseidon_committee_commitment_from_compressed, poseidon_committee_commitment_from_uncompressed,
 };
->>>>>>> 6902971a
 use lightclient_circuits::witness::{CommitteeRotationArgs, SyncStepArgs};
 use lightclient_circuits::LIMB_BITS;
 use ssz_rs::prelude::*;
 use ssz_rs::Merkleized;
-<<<<<<< HEAD
 use std::path::Path;
 use sync_committee_primitives::consensus_types::BeaconBlockHeader;
-use zipline_test_utils::{load_snappy_ssz, load_yaml};
-
-pub mod conversions;
-mod execution_payload_header;
-mod test_types;
-=======
-use std::ops::Deref;
-use std::path::Path;
 use zipline_test_utils::{load_snappy_ssz, load_yaml};
 
 use crate::execution_payload_header::ExecutionPayloadHeader;
@@ -51,7 +32,6 @@
 mod test_types;
 
 pub(crate) const U256_BYTE_COUNT: usize = 32;
->>>>>>> 6902971a
 
 // loads the boostrap on the path and return the initial sync committee poseidon and sync period
 pub fn get_initial_sync_committee_poseidon<const EPOCHS_PER_SYNC_COMMITTEE_PERIOD: usize>(
@@ -156,40 +136,6 @@
     (sync_wit, rotation_wit)
 }
 
-<<<<<<< HEAD
-pub fn poseidon_committee_commitment_from_uncompressed(
-    pubkeys_uncompressed: &[Vec<u8>],
-) -> anyhow::Result<[u8; 32]> {
-    let pubkey_affines = pubkeys_uncompressed
-        .iter()
-        .cloned()
-        .map(|bytes| {
-            halo2curves::bls12_381::G1Affine::from_uncompressed_unchecked(
-                &bytes.as_slice().try_into().unwrap(),
-            )
-            .unwrap()
-        })
-        .collect_vec();
-    let poseidon_commitment =
-        fq_array_poseidon_native::<bn256::Fr>(pubkey_affines.iter().map(|p| p.x), LIMB_BITS)
-            .unwrap();
-    Ok(poseidon_commitment.to_bytes())
-}
-
-pub fn poseidon_committee_commitment_from_compressed(
-    pubkeys_compressed: &[Vec<u8>],
-) -> anyhow::Result<[u8; 32]> {
-    let pubkeys_x = pubkeys_compressed.iter().cloned().map(|mut bytes| {
-        bytes[0] &= 0b00011111;
-        bls12_381::Fq::from_bytes_be(&bytes.try_into().unwrap())
-            .expect("bad bls12_381::Fq encoding")
-    });
-    let poseidon_commitment = fq_array_poseidon_native::<bn256::Fr>(pubkeys_x, LIMB_BITS).unwrap();
-    Ok(poseidon_commitment.to_bytes())
-}
-
-=======
->>>>>>> 6902971a
 fn to_sync_ciruit_witness<
     const SYNC_COMMITTEE_SIZE: usize,
     const NEXT_SYNC_COMMITTEE_GINDEX: usize,
