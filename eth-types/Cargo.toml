[package]
name = "eth-types"
version = "0.1.0"
authors = ["The appliedzkp team", "timoftime <timofey@chainsafe.io>"]
edition = "2021"
license = "MIT OR Apache-2.0"

[dependencies]
<<<<<<< HEAD
hex = "0.4"
lazy_static = "1.4"
halo2-base = { git = "https://github.com/axiom-crypto/halo2-lib", branch = "community-edition", default-features = false, features = [
    "halo2-pse",
] }
# halo2-ecc = { git = "https://github.com/axiom-crypto/halo2-lib", branch = "community-edition", default-features = false }
halo2curves = { git = "https://github.com/axiom-crypto/halo2curves" }
regex = "1.5.4"
serde = { version = "1.0.130", features = ["derive"] }
serde_json = "1.0.66"
# serde_with = "1.12"
uint = "0.9.1"
itertools = "0.10"
=======
pasta_curves.workspace = true
uint.workspace = true
hex.workspace = true
halo2_proofs.workspace = true
halo2-ecc.workspace = true
serde.workspace = true
serde_json.workspace = true
itertools.workspace = true
halo2curves.workspace = true
regex = "1.5.4"
lazy_static = "1.4"
>>>>>>> 22f7701b
subtle = "2.4"
num = "0.4"
num-bigint.workspace = true
strum_macros = "0.24"
<<<<<<< HEAD
strum = "0.24"
# pasta_curves = "0.5"
=======
strum = "0.24"
>>>>>>> 22f7701b
<|MERGE_RESOLUTION|>--- conflicted
+++ resolved
@@ -6,21 +6,6 @@
 license = "MIT OR Apache-2.0"
 
 [dependencies]
-<<<<<<< HEAD
-hex = "0.4"
-lazy_static = "1.4"
-halo2-base = { git = "https://github.com/axiom-crypto/halo2-lib", branch = "community-edition", default-features = false, features = [
-    "halo2-pse",
-] }
-# halo2-ecc = { git = "https://github.com/axiom-crypto/halo2-lib", branch = "community-edition", default-features = false }
-halo2curves = { git = "https://github.com/axiom-crypto/halo2curves" }
-regex = "1.5.4"
-serde = { version = "1.0.130", features = ["derive"] }
-serde_json = "1.0.66"
-# serde_with = "1.12"
-uint = "0.9.1"
-itertools = "0.10"
-=======
 pasta_curves.workspace = true
 uint.workspace = true
 hex.workspace = true
@@ -32,14 +17,8 @@
 halo2curves.workspace = true
 regex = "1.5.4"
 lazy_static = "1.4"
->>>>>>> 22f7701b
 subtle = "2.4"
 num = "0.4"
 num-bigint.workspace = true
 strum_macros = "0.24"
-<<<<<<< HEAD
-strum = "0.24"
-# pasta_curves = "0.5"
-=======
-strum = "0.24"
->>>>>>> 22f7701b
+strum = "0.24"