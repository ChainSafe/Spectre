[package]
name = "eth-types"
version = "0.1.0"
authors = ["The appliedzkp team", "timoftime <timofey@chainsafe.io>"]
edition = "2021"
license = "MIT OR Apache-2.0"

[dependencies]
pasta_curves.workspace = true
uint.workspace = true
hex.workspace = true
halo2-base.workspace = true
serde.workspace = true
serde_json.workspace = true
halo2curves.workspace = true
ethereum-types.workspace = true
regex = "1.5.4"
lazy_static = "1.4"
<<<<<<< HEAD
subtle = "2.5"
num = "0.4"
=======
subtle = "2.4"
>>>>>>> 8902f510
num-bigint.workspace = true
strum_macros = "0.24"
strum = "0.24"<|MERGE_RESOLUTION|>--- conflicted
+++ resolved
@@ -16,12 +16,8 @@
 ethereum-types.workspace = true
 regex = "1.5.4"
 lazy_static = "1.4"
-<<<<<<< HEAD
 subtle = "2.5"
 num = "0.4"
-=======
-subtle = "2.4"
->>>>>>> 8902f510
 num-bigint.workspace = true
 strum_macros = "0.24"
 strum = "0.24"