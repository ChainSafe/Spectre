--- conflicted
+++ resolved
@@ -4,22 +4,11 @@
 edition = "2021"
 
 [dependencies]
-<<<<<<< HEAD
-# ethereum
-ssz-rs = { git = "https://github.com/ralexstokes/ssz-rs", rev = "adf1a0b14cef90b9536f28ef89da1fab316465e1" }
-halo2curves = { git = "https://github.com/axiom-crypto/halo2curves", version = "0.4.0"}
-sync-committee-prover = { git = "https://github.com/polytope-labs/sync-committee-rs", version = "0.1.0", features=["testnet"] }
-sync-committee-primitives = { git = "https://github.com/polytope-labs/sync-committee-rs", version = "0.1.0", features=["testnet"] }
-
-#crypto
-group = "0.12"
-=======
 ssz-rs.workspace = true
 halo2curves.workspace = true
 sync-committee-prover.workspace = true
 sync-committee-primitives.workspace = true
 group.workspace = true
->>>>>>> 22f7701b
 
 # misc
 eyre = "0.6"
@@ -36,18 +25,7 @@
 lightclient-circuits.workspace = true
 
 [dev-dependencies]
-<<<<<<< HEAD
-snark-verifier-sdk = { git = "https://github.com/axiom-crypto/snark-verifier.git", branch = "community-edition", default-features = false, features = [
-    "display",
-    "loader_halo2",
-    "loader_evm",
-    "halo2-pse",
-] }
-ark-std = { version = "0.4.0", features = ["print-trace"] }
-# sync-committee-verifier = { git = "https://github.com/polytope-labs/sync-committee-rs", version = "0.1.0", features=["testnet"] }
-=======
 halo2_proofs.workspace = true
 halo2-base.workspace = true
 snark-verifier-sdk.workspace = true
-ark-std.workspace = true
->>>>>>> 22f7701b
+ark-std.workspace = true