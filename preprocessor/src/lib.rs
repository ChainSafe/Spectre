--- conflicted
+++ resolved
@@ -17,10 +17,6 @@
 pub use sync::*;
 mod rotation;
 pub use rotation::*;
-<<<<<<< HEAD
-
-pub(crate) use lightclient_circuits::halo2_base;
-=======
 use zipline_cryptography::bls::BlsPublicKey;
 use zipline_cryptography::bls::BlsSignature;
 pub async fn light_client_update_to_args<S: Spec>(
@@ -60,6 +56,8 @@
         signature_slot: update.signature_slot,
     };
 
+pub(crate) use lightclient_circuits::halo2_base;
+
     let rotation_args = rotation::rotation_args_from_update(update).await?;
 
     let sync_args =
@@ -207,5 +205,4 @@
         .get::<VersionedValue<_>>("eth/v1/beacon/light_client/finality_update")
         .await?
         .data)
-}
->>>>>>> 6902971a
+}