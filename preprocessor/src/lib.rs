--- conflicted
+++ resolved
@@ -112,18 +112,12 @@
 
     #[tokio::test]
     async fn test_both_circuit_sepolia() {
-<<<<<<< HEAD
-        const K: u32 = 20;
-        let client =
-            MainnetClient::new(Url::parse("https://lodestar-sepolia.chainsafe.io").unwrap());
-=======
         const K: u32 = 21;
         const URL: &str = "https://lodestar-sepolia.chainsafe.io";
         let client = BeaconNodeHttpClient::new(
             SensitiveUrl::parse(URL).unwrap(),
             Timeouts::set_all(Duration::from_secs(10)),
         );
->>>>>>> 8902f510
 
         let block = client
             .get_beacon_headers_block_id(BlockId::Finalized)
