--- conflicted
+++ resolved
@@ -19,12 +19,6 @@
 use ethereum_consensus_types::bls::BlsPublicKey;
 use ethereum_consensus_types::bls::BlsSignature;
 pub use rotation::*;
-<<<<<<< HEAD
-=======
-use zipline_cryptography::bls::BlsPublicKey;
-use zipline_cryptography::bls::BlsSignature;
-
->>>>>>> 222f0b52
 pub async fn light_client_update_to_args<S: Spec>(
     update: &mut LightClientUpdateCapella<
         { S::SYNC_COMMITTEE_SIZE },
